(* This file is free software, part of Zipperposition. See file "license" for more details. *)

(** {1 Priority Queue of clauses} *)

open Logtk

module O = Ordering
module Lit = Literal
module Lits = Literals

module type S = ClauseQueue_intf.S

type profile = ClauseQueue_intf.profile

let cr_var_ratio = ref 5
let cr_var_mul   = ref 1.1
let parameters_magnitude = ref `Large
let goal_penalty = ref false

let profiles_ =
  let open ClauseQueue_intf in
  [ "default", P_default
  ; "bfs", P_bfs
  ; "almost-bfs", P_almost_bfs
  ; "explore", P_explore
  ; "ground", P_ground
  ; "goal", P_goal
  ; "conjecture-relative", P_conj_rel
  ; "conjecture-relative-var", P_conj_rel_var
  ; "ho-weight", P_ho_weight
  ; "ho-weight-init", P_ho_weight_init
  ; "avoid-expensive", P_avoid_expensive
  ]

let profile_of_string s =
  let s = s |> String.trim |> CCString.lowercase_ascii in
  try
    match CCString.chop_prefix ~pre:"conjecture-relative-var" s with
    | Some suffix ->
      let err_msg = "conjecture-relative-var(ratio:int,var_mul:float,par:[L,S],goal_penalty:[true,false])" in
      let args = List.map (fun s ->
          String.trim (CCString.replace ~sub:")" ~by:""
                         (CCString.replace ~sub:"(" ~by:"" s)))
          (CCString.split ~by:"," suffix) in
      if List.length args != 4 then (invalid_arg err_msg)
      else (
        let ratio = CCInt.of_string (List.nth args 0) in
        let var_mul =
          try float_of_string (List.nth args 1)
          with _ -> invalid_arg err_msg
        in
        let par_mag = List.nth args 2 in
        let goal_pen = List.nth args 3 in
        if CCOpt.is_none ratio then (
          invalid_arg err_msg;
        ) else (
          cr_var_ratio := CCOpt.get_exn ratio;
          cr_var_mul := var_mul;
          parameters_magnitude := if CCString.equal par_mag "l" then `Large
            else if CCString.equal par_mag "s" then `Small
            else invalid_arg err_msg;
          goal_penalty         := if CCString.prefix ~pre:"t" goal_pen then true
            else if CCString.prefix ~pre:"f" goal_pen then false
            else invalid_arg err_msg;
          ClauseQueue_intf.P_conj_rel_var
        )
      )
    | None ->  List.assoc s profiles_
  with Not_found -> invalid_arg ("unknown queue profile: " ^ s)

let _profile = ref ClauseQueue_intf.P_default
let get_profile () = !_profile
let set_profile p = _profile := p
let parse_profile s = _profile := (profile_of_string s)
let funs_to_parse = ref []


module Make(C : Clause_intf.S) = struct
  module C = C


  (* weight of a term [t], using the precedence's weight *)
  let term_weight t = Term.size t

  (** {6 Weight functions} *)
  module WeightFun = struct
    type t = C.t -> int

    let weight_lits_ l =
      Array.fold_left
        (fun acc lit -> acc + Lit.heuristic_weight term_weight lit)
        0 l

    let default c =
      (* maximum depth of types. Avoids reasoning on list (list (list .... (list int))) *)
      let _depth_ty =
        Lits.Seq.terms (C.lits c)
        |> Iter.map Term.ty
        |> Iter.map Type.depth
        |> Iter.max ?lt:None
        |> CCOpt.map_or CCFun.id ~default:0
      in
      let w_lits = weight_lits_ (C.lits c) in
      w_lits * Array.length (C.lits c) + _depth_ty

    let  ho_weight_calc c =
      let all_terms c =
        C.Seq.terms c
        |> Iter.flat_map (Term.Seq.subterms ~include_builtin:true) in

      let app_var_num c =
        float_of_int @@
        Iter.fold (fun acc t ->
            acc + (if Term.is_app_var t then 1 else 0 )) 0 (all_terms c) in

      let formulas_num c =
        float_of_int @@
        Iter.fold (fun acc t ->
            acc + (if Term.is_formula t then 1 else 0 )) 0 (C.Seq.terms c) in

      let p_depth c = float_of_int (C.proof_depth c) in

      let t_depth c = C.Seq.terms c
                      |> Iter.map Term.depth
                      |> Iter.max
                      |> CCOpt.get_or ~default:0
                      |> float_of_int in

      let weight c = float_of_int (weight_lits_ (C.lits c)) in

      let res =
        int_of_float (weight c *. (1.25 ** (app_var_num c *. (1.35 ** p_depth c)))
                      *. (0.85 ** formulas_num c)
                      *. 1.05 ** t_depth c) in
      Util.debugf 5 "[C_W:]@ @[%a@]@ :@ %d(%g, %g, %g).\n"
        (fun k -> k C.pp c res (app_var_num c) (formulas_num c) (p_depth c));
      res

    let avoid_expensive c =
      let max_lits = C.maxlits (c,0) Subst.empty in
      let signature = C.Ctx.signature () in
      CCArray.foldi (fun acc i l ->
          let max_terms =
            if CCBV.get max_lits i then Literal.Comp.max_terms ~ord:(C.Ctx.ord ()) l else [] in
          let lit_weight =
            Literal.Seq.terms l
            |> Iter.map (fun t ->
                let var,f_nc,f_c = if List.mem t max_terms then (2,6,3) else (1,2,1) in
                let sym id_ = if Signature.sym_in_conj id_ signature then f_c else f_nc in
                Term.weight ~var ~sym t * (if Term.is_app_var t then 2 else 1)
              ) |> Iter.sum in
          let multiplier = (if Literal.is_typex_pred l then 1.2 else 1.0) *.
                           (if Literal.is_type_pred l then 1.8 else 1.0) *.
                           (if Literal.is_ground l then 0.5 else 1.0) in
          int_of_float (multiplier *. (float_of_int lit_weight)) + acc
        ) 0 (C.lits c)

    let orient_lmax_weight ~v_w ~f_w ~pos_m ~unord_m ~max_l_mul c =
      let max_lits = C.maxlits (c,0) Subst.empty in
      let ord = C.Ctx.ord () in
      let res = CCArray.foldi (fun sum i lit ->
          let term_w = (fun t -> float_of_int (Term.weight ~var:v_w ~sym:(fun _ -> f_w) t)) in
          let w =
            match lit with
            | Lit.Equation(l,r,_) ->
              let t_w = max (term_w l) (term_w r) in
              let t_w = if Lit.is_pos lit then pos_m *. t_w else t_w in
              let t_w = if CCBV.get max_lits i then max_l_mul *. t_w else t_w in
              let ordered = Ordering.compare ord l r != Comparison.Incomparable in
              t_w *. (if not ordered then unord_m else 1.0)
            | _ -> 1.0 in
          sum +. w
        ) 0.0 (C.lits c) in
      int_of_float res

    let pn_refined_weight ~pv_w ~pf_w ~nv_w ~nf_w ~max_t_m ~max_l_m ~pos_m c =
      let max_lits = C.maxlits (c,0) Subst.empty in
      let ord = C.Ctx.ord () in
      let res = CCArray.foldi (fun sum i lit ->
          let pterm_w = (fun t -> float_of_int (Term.weight ~var:pv_w ~sym:(fun _ -> pf_w) t)) in
          let nterm_w = (fun t -> float_of_int (Term.weight ~var:nv_w ~sym:(fun _ -> nf_w) t)) in
          let w =
            match lit with
            | Lit.Equation(l,r,_) ->
              let term_w = if Lit.is_pos lit then pterm_w else nterm_w in
              let ord_side = Ordering.compare ord l r in
              let l_mul = if ord_side = Comparison.Gt || ord_side = Comparison.Incomparable
                then max_t_m else 1.0 in
              let r_mul = if ord_side = Comparison.Lt || ord_side = Comparison.Incomparable
                then max_t_m else 1.0 in
              let t_w = l_mul *. (term_w l) +. r_mul *. (term_w r) in
              let t_w = if Lit.is_pos lit then pos_m *. t_w else t_w in
              let t_w = if CCBV.get max_lits i then max_l_m *. t_w else t_w in
              t_w
            | _ -> 1.0 in
          sum +. w
        ) 0.0 (C.lits c) in
      int_of_float res

    let ho_weight_initial c =
      if C.proof_depth c  = 0 then 1
      else ho_weight_calc c

    let rec calc_tweight t sg v w c_mul =
<<<<<<< HEAD
      match Term.view t with 
         Term.AppBuiltin (_,l) -> 
            w + List.fold_left (fun acc t -> acc + 
                                    calc_tweight t sg v w c_mul) 0 l
         | Term.Var _ -> v
         | Term.DB _ -> w
         | Term.App (f, l) ->
            calc_tweight f sg v w c_mul +
              List.fold_left (fun acc t -> acc + calc_tweight t sg v w c_mul) 0 l
         | Term.Const id -> (int_of_float ((if Signature.sym_in_conj id sg then c_mul else 1.0)*.float_of_int w))
         | Term.Fun (_, t) -> calc_tweight t sg v w c_mul

     let calc_lweight l sg v w c_mul =
=======
      match Term.view t with
        Term.AppBuiltin (_,l) ->
        w + List.fold_left (fun acc t -> acc +
                                         calc_tweight t sg v w c_mul) 0 l
      | Term.Var _ -> v
      | Term.DB _ -> w
      | Term.App (f, l) ->
        let v = if Term.is_var f then 2*v else v in
        calc_tweight f sg v w c_mul +
        List.fold_left (fun acc t -> acc + calc_tweight t sg v w c_mul) 0 l
      | Term.Const id -> (int_of_float ((if Signature.sym_in_conj id sg then c_mul else 1.0)*.float_of_int w))
      | Term.Fun (_, t) -> calc_tweight t sg v w c_mul

    let calc_lweight l sg v w c_mul =
>>>>>>> 68a666e9
      assert (Literal.no_prop_invariant l);
      match l with
      (* Special treatment of propositions *)
      | Lit.Equation (lhs,rhs,true) when Term.equal rhs Term.true_
                                      || Term.equal rhs Term.false_ ->
        calc_tweight lhs sg v w c_mul, Term.equal rhs Term.true_
      | Lit.Equation (lhs,rhs,sign) -> (calc_tweight lhs sg v w c_mul +
                                        calc_tweight rhs sg v w c_mul, sign)
      | _ -> (0,false)

    let conj_relative_cheap ~v ~f ~pos_mul ~conj_mul ~dist_var_mul c  =
      let sgn = C.Ctx.signature () in
      let res =
        Array.mapi (fun i xx -> i,xx) (C.lits c)
        |> (Array.fold_left (fun acc (i,l) -> acc +.
                                              let l_w, l_s = (calc_lweight l sgn v f conj_mul) in
                                              ( if l_s then pos_mul else 1.0 )*. float_of_int l_w ) 0.0) in
      let dist_vars =  List.length (Literals.vars (C.lits c)) in
      int_of_float (dist_var_mul ** (float_of_int dist_vars) *. res)

    let conj_relative ?(distinct_vars_mul=(-1.0)) ?(parameters_magnitude=`Large) ?(goal_penalty=false) c =
      let sgn = C.Ctx.signature () in
      let max_lits = C.maxlits (c,0) Subst.empty in
      let pos_mul, max_mul, v,f =
        match parameters_magnitude with
        |`Large -> (1.5,1.5,100,100)
        |`Small -> (2.0,1.5,2,3)
      in
      let conj_mul = 0.5 in
<<<<<<< HEAD
        Array.mapi (fun i xx -> i,xx) (C.lits c)
        |> 
        (Array.fold_left (fun acc (i,l) -> acc +. 
                          let l_w, l_s = (calc_lweight l sgn v f conj_mul) in 
                            ( if l_s then pos_mul else 1.0 )*.
                            ( if CCBV.get max_lits i then max_mul else 1.0)*. 
                            float_of_int l_w ) 0.0) 
        |> (fun res -> 
              if distinct_vars_mul < 0.0 then int_of_float res
              else
                let dist_vars = 
                 Literals.vars (C.lits c)
                 |> List.filter (fun v -> not (Type.is_tType (HVar.ty v)))  in
                let n_vars = List.length dist_vars + 1  in
                let dist_var_penalty = distinct_vars_mul ** (float_of_int n_vars) in
                let goal_dist_penalty = 
                  if goal_penalty then (
                    let divider = 
                      match C.distance_to_goal c with
                      | Some d -> 1.5 ** (1.0 /. (1.0 +. (float_of_int @@ d)))
                      | None -> 1.0 in
                    1.0 /. divider
                  ) else 1.0 in
                let val_ = int_of_float (goal_dist_penalty *. dist_var_penalty *. res) in
                (Util.debugf  20 "cl: %a, w:%d\n" (fun k -> k C.pp c val_);
                val_))
=======
      Array.mapi (fun i xx -> i,xx) (C.lits c)
      |>
      (Array.fold_left (fun acc (i,l) -> acc +.
                                         let l_w, l_s = (calc_lweight l sgn v f conj_mul) in
                                         ( if l_s then pos_mul else 1.0 )*.
                                         ( if CCBV.get max_lits i then max_mul else 1.0)*.
                                         float_of_int l_w ) 0.0)
      |> (fun res ->
          if distinct_vars_mul < 0.0 then int_of_float res
          else
            let dist_vars =
              Literals.vars (C.lits c)
              |> List.filter (fun v -> not (Type.is_tType (HVar.ty v)))  in
            let n_vars = List.length dist_vars + 1  in
            let dist_var_penalty = distinct_vars_mul ** (float_of_int n_vars) in
            let goal_dist_penalty =
              if goal_penalty then (
                let divider =
                  match C.distance_to_goal c with
                  | Some d -> 1.5 ** (1.0 /. (1.0 +. (float_of_int @@ d)))
                  | None -> 1.0 in
                1.0 /. divider
              ) else 1.0 in
            let val_ = int_of_float (goal_dist_penalty *. dist_var_penalty *. res) in
            (Util.debugf  10 "cl: %a, w:%d\n" (fun k -> k C.pp c val_);
             val_))

    let _max_weight = ref (-1.0)
    
    let staggered ~stagger_factor c =
      let float_weight c = float_of_int @@ C.weight c in
      _max_weight := max (!_max_weight) (float_weight c) +. 1.0;
>>>>>>> 68a666e9

      int_of_float @@ float_weight c /. (!_max_weight *. stagger_factor)

    let penalty = C.penalty

    let penalize w c = assert (penalty c >= 1); w c * penalty c

    let penalty_coeff_ = 20

    let favor_pos_unit c =
      let is_unit_pos c = match C.lits c with
        | [| lit |] when Lit.is_pos lit -> true
        | _ -> false
      in
      if is_unit_pos c then 0 else penalty_coeff_

    (* favorize small number of variables in a clause *)
    let favor_small_num_vars c =
      (* number of distinct term variables *)
      let n_vars =
        Literals.vars (C.lits c)
        |> List.filter (fun v -> not (Type.is_tType (HVar.ty v)))
        |> List.length
      in
      let n =
        if n_vars < 4 then 0
        else if n_vars < 6 then 1
        else if n_vars < 8 then 3
        else n_vars
      in
      n * penalty_coeff_

    let favor_horn c =
      if Lits.is_horn (C.lits c) then 0 else penalty_coeff_

    let goal_threshold_ = 15

    let favor_goal c =
      if C.is_empty c then 0
      else
        let d = match C.distance_to_goal c with
          | Some d -> min d goal_threshold_
          | None -> goal_threshold_
        in
        1+d

    (* check whether a literal is a ground neg lit *)
    let is_ground_neg lit = Lit.is_neg lit && Lit.is_ground lit
    let all_ground_neg c = CCArray.for_all is_ground_neg (C.lits c)

    let favor_all_neg c =
      if all_ground_neg c then 0 else penalty_coeff_

    let favor_ground c = if C.is_ground c then 0 else penalty_coeff_

    let favor_non_all_neg c =
      if not (all_ground_neg c) then 0 else penalty_coeff_

    let combine ws =
      assert (ws <> []);
      assert (List.for_all (fun (_,c) -> c > 0) ws);
      fun c ->
        List.fold_left
          (fun sum (w,coeff) -> sum + coeff * w c)
          0 ws

    let explore_fun =
      penalize (
        combine
          [default, 4; favor_small_num_vars, 1;
           favor_all_neg, 1 ]
      )

    let default_fun =
      penalize (
        combine
          [ default, 3; favor_all_neg, 1; favor_small_num_vars, 2
          ; favor_goal, 1; favor_pos_unit, 1; ]
      )

    let parse_crv s =
      let crv_regex = Str.regexp "conjecture-relative-var(\\([0-9]+[.]?[0-9]*\\),\\([lsLS]\\),\\([tfTF]\\))" in
      try
        ignore(Str.search_forward crv_regex s 0);
        let distinct_vars_mul = CCFloat.of_string_exn (Str.matched_group 1 s) in
        let parameters_magnitude =
          Str.matched_group 2 s |> CCString.trim |> String.lowercase_ascii
          |> (fun s -> if CCString.prefix ~pre:"l" s then `Large else `Small) in
        let goal_penalty =
          Str.matched_group 3 s |> CCString.trim |> String.lowercase_ascii
          |> CCString.prefix ~pre:"t" in
        conj_relative ~distinct_vars_mul ~parameters_magnitude ~goal_penalty
      with Not_found | Invalid_argument _ ->
        invalid_arg
          "expected conjecture-relative-var(dist_var_mul:float,parameters_magnitude:l/s,goal_penalty:t/f)"

    let parse_orient_lmax s =
      let or_lmax_regex =
        Str.regexp
          ("orient-lmax(\\([0-9]+[.]?[0-9]*\\),"
           ^ "\\([0-9]+[.]?[0-9]*\\),"
           ^ "\\([0-9]+[.]?[0-9]*\\),"
           ^ "\\([0-9]+[.]?[0-9]*\\),"
           ^ "\\([0-9]+[.]?[0-9]*\\))") in
      try
        ignore(Str.search_forward or_lmax_regex s 0);
        let v_w = CCOpt.get_exn (CCInt.of_string (Str.matched_group 1 s)) in
        let f_w = CCOpt.get_exn (CCInt.of_string (Str.matched_group 2 s)) in
        let pos_m = CCFloat.of_string_exn (Str.matched_group 3 s) in
        let unord_m = CCFloat.of_string_exn (Str.matched_group 4 s) in
        let max_l_mul = CCFloat.of_string_exn (Str.matched_group 5 s) in

        orient_lmax_weight ~v_w ~f_w ~pos_m ~unord_m ~max_l_mul
      with Not_found | Invalid_argument _ ->
        invalid_arg @@
        "expected orient-lmax(var_weight:int,fun_weight:int" ^
        "pos_lit_mult:float, unorderable_lit_mul:float, max_lit_mul:float)"

    let parse_pnrefine s =
      let or_lmax_regex =
        Str.regexp
          ("pnrefined(\\([0-9]+[.]?[0-9]*\\),"
           ^ "\\([0-9]+[.]?[0-9]*\\),"
           ^ "\\([0-9]+[.]?[0-9]*\\),"
           ^ "\\([0-9]+[.]?[0-9]*\\),"
           ^ "\\([0-9]+[.]?[0-9]*\\),"
           ^ "\\([0-9]+[.]?[0-9]*\\),"
           ^ "\\([0-9]+[.]?[0-9]*\\))") in
      try
        ignore(Str.search_forward or_lmax_regex s 0);
        let pv_w = CCOpt.get_exn (CCInt.of_string (Str.matched_group 1 s)) in
        let pf_w = CCOpt.get_exn (CCInt.of_string (Str.matched_group 2 s)) in
        let nv_w = CCOpt.get_exn (CCInt.of_string (Str.matched_group 2 s)) in
        let nf_w = CCOpt.get_exn (CCInt.of_string (Str.matched_group 2 s)) in
        let pos_m = CCFloat.of_string_exn (Str.matched_group 3 s) in
        let max_t_m = CCFloat.of_string_exn (Str.matched_group 4 s) in
        let max_l_m = CCFloat.of_string_exn (Str.matched_group 5 s) in
        pn_refined_weight ~pv_w ~pf_w ~nv_w ~nf_w ~pos_m ~max_t_m ~max_l_m
      with Not_found | Invalid_argument _ ->
        invalid_arg @@
        "expected pnrefined(+var_weight:int,+fun_weight:int" ^
        "-var_weight:int,-fun_weight:int" ^
        "pos_lit_mult:float, max_t_mult:float, max_lit_mul:float)"
    
    let parse_staggered s =
      let or_lmax_regex =
        Str.regexp
          ("staggered(\\([0-9]+[.]?[0-9]*\\))") in
      try
        ignore(Str.search_forward or_lmax_regex s 0);
        let stagger_factor = CCFloat.of_string (Str.matched_group 1 s) in
        staggered ~stagger_factor
      with Not_found | Invalid_argument _ ->
        invalid_arg @@
        "expected staggered(+stagger_factor:int)"

    let parse_conj_relative_cheap s =
      let or_lmax_regex =
        Str.regexp
          ("conjecture-relative-cheap(\\([0-9]+\\),"
           ^ "\\([0-9]+\\),"
           ^ "\\([0-9]+[.]?[0-9]*\\),"
           ^ "\\([0-9]+[.]?[0-9]*\\),"
           ^ "\\([0-9]+[.]?[0-9]*\\))") in
      try
        ignore(Str.search_forward or_lmax_regex s 0);
        let v = CCOpt.get_exn (CCInt.of_string (Str.matched_group 1 s)) in
        let f = CCOpt.get_exn (CCInt.of_string (Str.matched_group 2 s)) in
        let pos_mul = CCFloat.of_string_exn (Str.matched_group 3 s) in
        let conj_mul = CCFloat.of_string_exn (Str.matched_group 4 s) in
        let dist_var_mul = CCFloat.of_string_exn (Str.matched_group 5 s) in
        conj_relative_cheap ~v ~f ~pos_mul ~conj_mul ~dist_var_mul
      with Not_found | Invalid_argument _ ->
        Util.invalid_argf
          "expected conjecture-relative-cheap(v:int,f:int,pos_mul:float,conj_mul:float,dist_var_mul:float\n\
           got: %s" s

    let parsers =
      ["fifo", (fun _ c -> C.id c);
       "default", (fun _ -> default_fun);
       "explore",  (fun _ -> explore_fun);
       "conjecture-relative", (fun _ -> conj_relative ~distinct_vars_mul:1.0
                                  ~parameters_magnitude:`Large
                                  ~goal_penalty:false );
       "conjecture-relative-var", parse_crv;
       "conjecture-relative-cheap", parse_conj_relative_cheap;
       "pnrefined", parse_pnrefine;
       "staggered", parse_staggered;
       "orient-lmax", parse_orient_lmax]

    let of_string s =
<<<<<<< HEAD
    try
      let splitted = CCString.split ~by:"(" s in
      let name = List.hd splitted in
      let w = List.assoc name parsers s in
      penalize w
    with Not_found | Failure _ -> 
      invalid_arg (CCFormat.sprintf "unknown weight function %s" s)
    
=======
      try
        let splitted = CCString.split ~by:"(" s in
        let name = List.hd splitted in
        List.assoc name parsers s
      with Not_found | Failure _ ->
        invalid_arg (CCFormat.sprintf "unknown weight function %s" s)

>>>>>>> 68a666e9
  end

  module PriorityFun = struct
    type t = C.t -> int

    let const_prio c = 1

    let prefer_ho_steps c = if Proof.Step.has_ho_step (C.proof_step c) then 0 else 1

    let prefer_sos c =
      if C.proof_depth c = 0 || CCOpt.is_some (C.distance_to_goal c) then 0 else 1

    let prefer_non_goals c =
      if Iter.exists Literal.is_pos (C.Seq.lits c) then 0 else 1

    let prefer_unit_ground_non_goals c =
      if Iter.exists Literal.is_pos (C.Seq.lits c) &&
         C.is_unit_clause c && C.is_ground c then 0 else 1

    let prefer_goals c =
      - (prefer_non_goals c)

    let prefer_processed c =
      if C.is_backward_simplified c then 0 else 1

<<<<<<< HEAD
    let prefer_lambdas c = 
      if (C.Seq.terms c 
          |> Iter.exists (fun t -> 
              Iter.exists (fun t -> Term.is_fun t || Term.is_comb t) 
                (Term.Seq.subterms t)))
=======
    let prefer_lambdas c =
      if (C.Seq.terms c |> Iter.exists (fun t -> Iter.exists Term.is_fun (Term.Seq.subterms t)))
>>>>>>> 68a666e9
      then 0 else 1

    let defer_lambdas c =
      - (prefer_lambdas c)

    let prefer_formulas c =
      if (C.Seq.terms c |> Iter.exists (fun t -> Iter.exists Term.is_formula (Term.Seq.subterms t)))
      then 0 else 1

    let prefer_easy_ho c =
      let has_lam_eq c =
        C.Seq.lits c
        |> Iter.exists (fun l ->
            match l with
            | Literal.Equation(lhs,_,_) -> Type.is_fun (Term.ty lhs)
            | _ -> false) in
      let in_pattern_fragment c =
        (* returns has_lambdas, is_pattern *)
        let rec aux t =
          match Term.view t with
          | App(hd, args) ->
            if (Term.is_const hd) then aux_l args 
            else (false, List.for_all Term.is_bvar args)
          (*           ignoring distinctness *)
          | AppBuiltin(_, args) -> aux_l args
          | Const _ | Var _ | DB _-> (false, true)
          | Fun _ ->
            let _, body = Term.open_fun t in
            (true, snd @@ aux body)
        and aux_l args = 
          CCList.fold_while (fun (has_lambda, is_pattern) arg ->
              assert(is_pattern);
              let h_l', i_p' = aux arg in
              if i_p' then (h_l' || has_lambda, true), `Continue
              else (false, false), `Stop
            ) (false,true) args in

        C.Seq.terms c 
        |> Iter.map aux
        (* at least one subterm is functional and all subterms are patterns *)
        |> (fun seq -> Iter.exists fst seq && Iter.for_all snd seq) in

      if has_lam_eq c || in_pattern_fragment c then 0
      else if prefer_formulas c == 1 then 1
      else 2

    let defer_formulas c =
      - (prefer_formulas c)

    let prefer_short_trail c =
      Trail.length (C.trail c)

    let prefer_long_trail c =
      - (Trail.length (C.trail c))

    let prefer_fo c =
      let rec almost_fo t = 
        (* allows partial application, formulas and unapplied HO variables *)
        match Term.view t with
        | App(hd, args) ->
          Term.is_const hd && List.for_all almost_fo args
        | AppBuiltin(_, args) -> List.for_all almost_fo args
        | Const _ | Var _ -> true
        | Fun _ | DB _ -> false in

      let all_terms = Iter.filter (fun t-> not (Term.is_true_or_false t)) (C.Seq.terms c) in
      let num_terms = float_of_int (Iter.length all_terms) in
      let num_fo_terms = float_of_int (Iter.filter_count almost_fo all_terms) in
      int_of_float @@  (1.0 -. (num_fo_terms /. num_terms)) *. 100.0

    let defer_fo c =
      - (prefer_fo c)

    let prefer_ground c =
      if C.is_ground c then 0 else 1

    let defer_ground c =
      if C.is_ground c then 1 else 0

<<<<<<< HEAD
    let defer_sos c = 
      if C.proof_depth c = 0 || CCOpt.is_some (C.distance_to_goal c) then 1 else 0

    let prefer_top_level_app_var c =
      let lits = C.lits c in
      if Array.length lits > 1 then max_int
      else if Array.length lits = 0 then min_int
      else (
        let no_app_vars = 
            Lit.Seq.terms lits.(0)
            |> Iter.filter Term.is_app_var
            |> Iter.length in
        if no_app_vars = 0 then max_int else no_app_vars)
    
    let defer_top_level_app c =
      - (prefer_top_level_app_var c)

    let prefer_shallow_app_var c =
      let app_var_depth t =
        let rec aux depth t = 
          match Term.view t with 
          | Term.DB _ | Term.Const _ | Term.Var _ -> 0
          | Term.Fun(_,body) -> aux (depth+1) body
          | Term.App(hd, args) when Term.is_var hd ->
            max depth (aux_l (depth+1) args)
          | Term.App(hd, args) -> aux_l (depth+1) (hd :: args)
          | Term.AppBuiltin(_, args) -> aux_l (depth+1) args
        and aux_l depth = function
          | [] -> min_int
          | t :: ts -> max (aux depth t) (aux_l depth ts) 
        in
      aux 0 t 
      in 
      
      C.Seq.terms c
      |> Iter.map app_var_depth
      |> Iter.max
      |> CCOpt.get_or ~default:min_int
    
    let prefer_deep_app_var c =
      - (prefer_shallow_app_var c)

    let prefer_neg_unit c =
      match C.lits c with 
      | [| Literal.Equation(_,_,false) |] -> 0
      | _ -> 1
    
    let defer_neg_unit c =
      - (prefer_neg_unit c)
=======
    let defer_sos c =
      if C.proof_depth c = 0 || CCOpt.is_some (C.distance_to_goal c) then 1 else 0
>>>>>>> 68a666e9

    let by_neg_lit c =
      abs @@
        Array.fold_left (fun acc lit -> 
          if Lit.is_pos lit then acc + 400
          else if Lit.is_ground lit then acc - 3
          else acc - 1
        ) 0 (C.lits c)

    let parsers =
      ["const", (fun _ -> const_prio);
<<<<<<< HEAD
      "prefer-ho-steps", (fun _ -> prefer_ho_steps);
      "prefer-sos", (fun _ -> prefer_sos);
      "defer-sos", (fun _ -> defer_sos);
      "prefer-goals", (fun _ -> prefer_goals);
      "prefer-non-goals", (fun _ -> prefer_non_goals);
      "prefer-unit-ground-non-goals", (fun _ -> prefer_unit_ground_non_goals);            
      "prefer-processed", (fun _ -> prefer_processed);
      "prefer-lambdas", (fun _ -> prefer_lambdas);
      "defer-lambdas", (fun _ -> defer_lambdas);
      "prefer-formulas", (fun _ -> prefer_formulas);
      "defer-formulas", (fun _ -> defer_formulas);
      "prefer-easy-ho", (fun _ -> prefer_easy_ho);
      "prefer-ground", (fun _ -> prefer_ground);
      "defer-ground", (fun _ -> defer_ground);
      "defer-fo", (fun _ -> defer_fo);
      "prefer-fo", (fun _ -> prefer_fo);
      "prefer-top-level-appvars", (fun _ -> prefer_top_level_app_var);
      "defer-top-level-appvars", (fun _ -> prefer_top_level_app_var);
      "prefer-shallow-appvars", (fun _ -> prefer_shallow_app_var);
      "prefer-deep-appvars", (fun _ -> prefer_deep_app_var);
      "prefer-neg-unit", (fun _ -> prefer_neg_unit);
      "defer-neg-unit", (fun _ -> defer_neg_unit)]

    let of_string s = 
      try 
=======
       "prefer-ho-steps", (fun _ -> prefer_ho_steps);
       "prefer-sos", (fun _ -> prefer_sos);
       "defer-sos", (fun _ -> defer_sos);
       "prefer-goals", (fun _ -> prefer_goals);
       "prefer-non-goals", (fun _ -> prefer_non_goals);
       "prefer-unit-ground-non-goals", (fun _ -> prefer_unit_ground_non_goals);
       "prefer-processed", (fun _ -> prefer_processed);
       "prefer-lambdas", (fun _ -> prefer_lambdas);
       "defer-lambdas", (fun _ -> defer_lambdas);
       "prefer-formulas", (fun _ -> prefer_formulas);
       "defer-formulas", (fun _ -> defer_formulas);
       "prefer-easy-ho", (fun _ -> prefer_easy_ho);
       "prefer-ground", (fun _ -> prefer_ground);
       "defer-ground", (fun _ -> defer_ground);
       "defer-fo", (fun _ -> defer_fo);
       "prefer-fo", (fun _ -> prefer_fo);
       "prefer-short-trail", (fun _ -> prefer_short_trail);
       "prefer-long-trail", (fun _ -> prefer_long_trail);
       "by-neg-lit", (fun _ -> by_neg_lit)]

    let of_string s =
      try
>>>>>>> 68a666e9
        List.assoc (String.lowercase_ascii s) parsers s
      with Not_found ->
        let err_msg =
          CCFormat.sprintf "unknown priortity: %s.\noptions:@ %a"
            s (CCList.pp ~start:"{" ~stop:"}" CCString.pp) (List.map fst parsers) in
        invalid_arg err_msg
  end

  module H = CCHeap.Make(struct
      (* heap ordered by [priority, weight].
         the lower the better. *)
      type t = (int * int * C.t)
      let leq (i10, i11, c1) (i20, i21, c2) =
        if i10 < i20 then true
        else if (i10 = i20) then (
          if i11 < i21 then true
          else if i11 = i21 then (
            C.compare c1 c2 < 0
          ) else false
        ) else false
    end)

  (** A priority queue of clauses + FIFO queue *)
  type t =
    | FIFO of C.t Queue.t
    | Mixed of mixed

  and mixed = {
    mutable heaps : H.t array;
    mutable weight_funs : (C.t -> (int * int)) array;
    tbl: unit C.Tbl.t;
    mutable ratios: int array;
    mutable ratios_limit: int;
    mutable current_step: int;
    mutable current_heap_idx: int;
  }

  (** generic clause queue based on some ordering on clauses, given
      by a weight function *)
  let is_empty_mixed q = C.Tbl.length q.tbl = 0

  let is_empty (q:t) = match q with
    | FIFO q -> Queue.is_empty q
    | Mixed q -> is_empty_mixed q

  let length q = match q with
    | FIFO q -> Queue.length q
    | Mixed q -> C.Tbl.length q.tbl

  let add q c = match q with
    | FIFO q -> Queue.push c q
    | Mixed q ->
      if not (C.Tbl.mem q.tbl c) then (
        C.Tbl.add q.tbl c ();
        let weights = Array.map (fun f -> f c) q.weight_funs in
        let heaps = Array.mapi (fun i (prio,weight) ->
            let heap = Array.get q.heaps i in
            H.insert (prio,weight,c) heap) weights in
        q.heaps <- heaps)

  let add_seq q hcs = Iter.iter (add q) hcs

  let rec take_first_mixed q =
    let move_queue q =
      if q.current_step < q.ratios_limit then (
        (* we still have to pick from current heap *)
        q.current_step <- q.current_step + 1;
      ) else (
        (* we have to choose the next heap *)

        if (q.current_heap_idx + 1 = Array.length (q.heaps)) then (
          (* cycled through all the heaps, starting over  *)
          q.current_heap_idx <- 0;
          q.current_step <- 0;
          q.ratios_limit <- Array.get q.ratios 0;
        ) else (
          (* moving to the next heap  *)
          q.current_step <- q.current_step + 1;
          q.current_heap_idx <- q.current_heap_idx + 1;
          q.ratios_limit <- q.ratios_limit + (Array.get q.ratios q.current_heap_idx)
        )
      ) in

    if is_empty_mixed q then raise Not_found;
    (* find next clause *)
    let current_heap = Array.get q.heaps q.current_heap_idx in
    let current_heap, (_,_,c) =  H.take_exn current_heap in
    Array.set q.heaps q.current_heap_idx current_heap;

    if not (C.Tbl.mem q.tbl c) then (
      take_first_mixed q
    ) else (
      C.Tbl.remove q.tbl c;
      move_queue q;
      c
    )

  let mixed_eval () : mixed = {
    heaps=CCArray.empty;
    weight_funs=CCArray.empty;
    tbl=C.Tbl.create 16;
    ratios = CCArray.empty;
    ratios_limit=0;
    current_step=0;
    current_heap_idx=0;
  }

  let add_to_mixed_eval ~ratio ~weight_fun mixed_eval : unit =
    let was_empty = CCArray.length mixed_eval.heaps = 0 in
    mixed_eval.heaps <- Array.append mixed_eval.heaps ([| H.empty |]);
    mixed_eval.weight_funs <- Array.append mixed_eval.weight_funs ([| weight_fun |]);
    mixed_eval.ratios <- Array.append mixed_eval.ratios ([| ratio |]);
    if was_empty then (
      mixed_eval.ratios_limit <- ratio
    );
    ()

  let take_first = function
    | FIFO q ->
      if Queue.is_empty q then raise Not_found else Queue.pop q
    | Mixed q -> take_first_mixed q

  let name q = match q with
    | FIFO _ -> "bfs"
    | Mixed q -> "mixed"

  (** {6 Combination of queues} *)

  let const_prioritize_fun wf =
    (fun c -> wf c, 1)

  let fifo_wf c = C.id c, 1

  let goal_oriented () : t =
    let open WeightFun in
    let weight =
      penalize (
        combine [default, 4; favor_small_num_vars, 2;
                 favor_goal, 1; favor_all_neg, 1; ]
      ) in
    (* make ~ratio:6 ~weight name *)
    let weight_fun = const_prioritize_fun weight in
    let mixed = mixed_eval() in
    add_to_mixed_eval ~ratio:5 ~weight_fun mixed;
    add_to_mixed_eval ~ratio:1 ~weight_fun:fifo_wf mixed;
    Mixed mixed

  let bfs () : t = FIFO (Queue.create ())

  let almost_bfs () : t =
    let open WeightFun in
    let weight =
      penalize ( combine [ default, 3; ] ) in
    (* make ~ratio:1 ~weight "almost_bfs" *)
    let weight_fun = const_prioritize_fun weight in
    let mixed = mixed_eval() in
    add_to_mixed_eval ~ratio:1 ~weight_fun mixed;
    add_to_mixed_eval ~ratio:1 ~weight_fun:fifo_wf mixed;
    Mixed mixed

  let explore () : t =
    let open WeightFun in
    (* make ~ratio:6 ~weight "explore" *)
    let weight_fun = const_prioritize_fun explore_fun in
    let mixed = mixed_eval() in
    add_to_mixed_eval ~ratio:5 ~weight_fun mixed;
    add_to_mixed_eval ~ratio:1 ~weight_fun:fifo_wf mixed;
    Mixed mixed

  let ground () : t =
    let open WeightFun in
    let weight =
      penalize (
        combine [favor_pos_unit, 1; favor_ground, 2;
                 favor_small_num_vars, 10; ]
      )
    in
    (* make ~ratio:6 ~weight "ground" *)
    let weight_fun = const_prioritize_fun weight in
    let mixed = mixed_eval() in
    add_to_mixed_eval ~ratio:5 ~weight_fun mixed;
    add_to_mixed_eval ~ratio:1 ~weight_fun:fifo_wf mixed;
    Mixed mixed

  let default () : t =
    let open WeightFun in
    (* make ~ratio:6 ~weight "default" *)
    let weight_fun = const_prioritize_fun default_fun in
    let mixed = mixed_eval() in
    add_to_mixed_eval ~ratio:5 ~weight_fun mixed;
    add_to_mixed_eval ~ratio:1 ~weight_fun:fifo_wf mixed;
    Mixed mixed

  let conj_relative_mk () : t =
    (* make ~ratio:6 ~weight:WeightFun.conj_relative "conj_relative" *)
    let weight_fun = const_prioritize_fun WeightFun.conj_relative in
    let mixed = mixed_eval() in
    add_to_mixed_eval ~ratio:5 ~weight_fun mixed;
    add_to_mixed_eval ~ratio:1 ~weight_fun:fifo_wf mixed;
    Mixed mixed

  let conj_var_relative_mk () : t =
    (* make ~ratio:!cr_var_ratio ~weight:(WeightFun.conj_relative ~distinct_vars_mul:!cr_var_mul)
         "conj_relative_var" *)
    let weight_fun = const_prioritize_fun
        (WeightFun.conj_relative ~distinct_vars_mul:!cr_var_mul
           ~parameters_magnitude:!parameters_magnitude ~goal_penalty:!goal_penalty) in
    let mixed = mixed_eval() in
    add_to_mixed_eval ~ratio:!cr_var_ratio ~weight_fun mixed;
    add_to_mixed_eval ~ratio:1 ~weight_fun:fifo_wf mixed;
    Mixed mixed

  let ho_weight () =
    (* make ~ratio:4 ~weight:WeightFun.ho_weight_calc "ho-weight" *)
    let weight_fun = const_prioritize_fun WeightFun.ho_weight_calc in
    let mixed = mixed_eval() in
    add_to_mixed_eval ~ratio:3 ~weight_fun mixed;
    add_to_mixed_eval ~ratio:1 ~weight_fun:fifo_wf mixed;
    Mixed mixed

  let ho_weight_init () =
    (* make ~ratio:5 ~weight:WeightFun.ho_weight_initial "ho-weight-init" *)
    let weight_fun = const_prioritize_fun WeightFun.ho_weight_initial in
    let mixed = mixed_eval() in
    add_to_mixed_eval ~ratio:4 ~weight_fun mixed;
    add_to_mixed_eval ~ratio:1 ~weight_fun:fifo_wf mixed;
    Mixed mixed

  let avoid_expensive_mk () : t =
    (* make ~ratio:20 ~weight:WeightFun.avoid_expensive "avoid-expensive" *)
    let weight_fun = const_prioritize_fun WeightFun.avoid_expensive in
    let mixed = mixed_eval() in
    add_to_mixed_eval ~ratio:10 ~weight_fun mixed;
    add_to_mixed_eval ~ratio:1 ~weight_fun:fifo_wf mixed;
    Mixed mixed

  let of_profile p =
    let open ClauseQueue_intf in
    if CCList.is_empty !funs_to_parse then (
      match p with
      | P_default -> default ()
      | P_bfs -> bfs ()
      | P_almost_bfs -> almost_bfs ()
      | P_explore -> explore ()
      | P_ground -> ground ()
      | P_goal -> goal_oriented ()
      | P_conj_rel ->  conj_relative_mk ()
      | P_conj_rel_var -> conj_var_relative_mk ()
      | P_ho_weight -> ho_weight ()
      | P_ho_weight_init -> ho_weight_init ()
      | P_avoid_expensive -> avoid_expensive_mk ())
    else (
      let mixed = mixed_eval() in
      List.iter (fun (ratio, prio, weight) ->
          let prio_fun = PriorityFun.of_string prio in
          let weight_fun = WeightFun.of_string weight in
          add_to_mixed_eval ~ratio ~weight_fun:(fun c -> prio_fun c, weight_fun c) mixed;
        ) !funs_to_parse;
      Mixed mixed
    )

  let pp out q = CCFormat.fprintf out "queue %s" (name q)
  let to_string = CCFormat.to_string pp
end



let parse_wf_with_priority s =
  let wf_with_prio_regex = Str.regexp "\\([0-9]+\\)|\\(.+\\)|\\(.+\\)" in
  try
    ignore(Str.search_forward wf_with_prio_regex s 0);
    let ratio = CCOpt.get_exn (CCInt.of_string (Str.matched_group 1 s)) in
    let priority_str = CCString.trim (Str.matched_group 2 s) in
    let weight_fun = CCString.trim (Str.matched_group 3 s) in
    funs_to_parse := (ratio, priority_str, weight_fun) :: !funs_to_parse
  with Not_found | Invalid_argument _ ->
    invalid_arg
      "weight function is of the form \"ratio:int|priority:name|weight:name(options..)\""

let () =
  let o = Arg.Symbol ("<custom>" :: List.map fst profiles_, parse_profile) in
  let add_queue = Arg.String parse_wf_with_priority in
  Params.add_opts
    [ "--clause-queue", o,
      " choose which set of clause queues to use (for selecting next active clause)";
      "-cq", o, " alias to --clause-queue";
      "--add-queue", add_queue, " create a new clause evaluation queue. Its description is of the form" ^
                                " RATIO|PRIORITY_FUN|WEIGHT_FUN";
      "-q", add_queue, "alias to --add-queue"
    ];

  Params.add_to_mode "ho-pragmatic" (fun () ->
      _profile := P_conj_rel_var;
      cr_var_ratio := 8;
      cr_var_mul   := 1.05;
    );
  Params.add_to_mode "ho-competitive" (fun () ->
      _profile := P_conj_rel_var;
      cr_var_ratio := 8;
      cr_var_mul   := 1.05;
    );
  Params.add_to_mode "ho-complete-basic" (fun () ->
      _profile := P_conj_rel_var;
      cr_var_ratio := 8;
      cr_var_mul   := 1.05;
    );
  Params.add_to_mode "fo-complete-basic" (fun () ->
      _profile := P_conj_rel_var;
      cr_var_ratio := 8;
      cr_var_mul   := 1.05;
    );
<|MERGE_RESOLUTION|>--- conflicted
+++ resolved
@@ -202,7 +202,6 @@
       else ho_weight_calc c
 
     let rec calc_tweight t sg v w c_mul =
-<<<<<<< HEAD
       match Term.view t with 
          Term.AppBuiltin (_,l) -> 
             w + List.fold_left (fun acc t -> acc + 
@@ -216,22 +215,6 @@
          | Term.Fun (_, t) -> calc_tweight t sg v w c_mul
 
      let calc_lweight l sg v w c_mul =
-=======
-      match Term.view t with
-        Term.AppBuiltin (_,l) ->
-        w + List.fold_left (fun acc t -> acc +
-                                         calc_tweight t sg v w c_mul) 0 l
-      | Term.Var _ -> v
-      | Term.DB _ -> w
-      | Term.App (f, l) ->
-        let v = if Term.is_var f then 2*v else v in
-        calc_tweight f sg v w c_mul +
-        List.fold_left (fun acc t -> acc + calc_tweight t sg v w c_mul) 0 l
-      | Term.Const id -> (int_of_float ((if Signature.sym_in_conj id sg then c_mul else 1.0)*.float_of_int w))
-      | Term.Fun (_, t) -> calc_tweight t sg v w c_mul
-
-    let calc_lweight l sg v w c_mul =
->>>>>>> 68a666e9
       assert (Literal.no_prop_invariant l);
       match l with
       (* Special treatment of propositions *)
@@ -261,34 +244,6 @@
         |`Small -> (2.0,1.5,2,3)
       in
       let conj_mul = 0.5 in
-<<<<<<< HEAD
-        Array.mapi (fun i xx -> i,xx) (C.lits c)
-        |> 
-        (Array.fold_left (fun acc (i,l) -> acc +. 
-                          let l_w, l_s = (calc_lweight l sgn v f conj_mul) in 
-                            ( if l_s then pos_mul else 1.0 )*.
-                            ( if CCBV.get max_lits i then max_mul else 1.0)*. 
-                            float_of_int l_w ) 0.0) 
-        |> (fun res -> 
-              if distinct_vars_mul < 0.0 then int_of_float res
-              else
-                let dist_vars = 
-                 Literals.vars (C.lits c)
-                 |> List.filter (fun v -> not (Type.is_tType (HVar.ty v)))  in
-                let n_vars = List.length dist_vars + 1  in
-                let dist_var_penalty = distinct_vars_mul ** (float_of_int n_vars) in
-                let goal_dist_penalty = 
-                  if goal_penalty then (
-                    let divider = 
-                      match C.distance_to_goal c with
-                      | Some d -> 1.5 ** (1.0 /. (1.0 +. (float_of_int @@ d)))
-                      | None -> 1.0 in
-                    1.0 /. divider
-                  ) else 1.0 in
-                let val_ = int_of_float (goal_dist_penalty *. dist_var_penalty *. res) in
-                (Util.debugf  20 "cl: %a, w:%d\n" (fun k -> k C.pp c val_);
-                val_))
-=======
       Array.mapi (fun i xx -> i,xx) (C.lits c)
       |>
       (Array.fold_left (fun acc (i,l) -> acc +.
@@ -321,7 +276,6 @@
     let staggered ~stagger_factor c =
       let float_weight c = float_of_int @@ C.weight c in
       _max_weight := max (!_max_weight) (float_weight c) +. 1.0;
->>>>>>> 68a666e9
 
       int_of_float @@ float_weight c /. (!_max_weight *. stagger_factor)
 
@@ -513,7 +467,6 @@
        "orient-lmax", parse_orient_lmax]
 
     let of_string s =
-<<<<<<< HEAD
     try
       let splitted = CCString.split ~by:"(" s in
       let name = List.hd splitted in
@@ -522,15 +475,6 @@
     with Not_found | Failure _ -> 
       invalid_arg (CCFormat.sprintf "unknown weight function %s" s)
     
-=======
-      try
-        let splitted = CCString.split ~by:"(" s in
-        let name = List.hd splitted in
-        List.assoc name parsers s
-      with Not_found | Failure _ ->
-        invalid_arg (CCFormat.sprintf "unknown weight function %s" s)
-
->>>>>>> 68a666e9
   end
 
   module PriorityFun = struct
@@ -556,16 +500,11 @@
     let prefer_processed c =
       if C.is_backward_simplified c then 0 else 1
 
-<<<<<<< HEAD
     let prefer_lambdas c = 
       if (C.Seq.terms c 
           |> Iter.exists (fun t -> 
               Iter.exists (fun t -> Term.is_fun t || Term.is_comb t) 
                 (Term.Seq.subterms t)))
-=======
-    let prefer_lambdas c =
-      if (C.Seq.terms c |> Iter.exists (fun t -> Iter.exists Term.is_fun (Term.Seq.subterms t)))
->>>>>>> 68a666e9
       then 0 else 1
 
     let defer_lambdas c =
@@ -645,7 +584,6 @@
     let defer_ground c =
       if C.is_ground c then 1 else 0
 
-<<<<<<< HEAD
     let defer_sos c = 
       if C.proof_depth c = 0 || CCOpt.is_some (C.distance_to_goal c) then 1 else 0
 
@@ -695,10 +633,6 @@
     
     let defer_neg_unit c =
       - (prefer_neg_unit c)
-=======
-    let defer_sos c =
-      if C.proof_depth c = 0 || CCOpt.is_some (C.distance_to_goal c) then 1 else 0
->>>>>>> 68a666e9
 
     let by_neg_lit c =
       abs @@
@@ -710,7 +644,6 @@
 
     let parsers =
       ["const", (fun _ -> const_prio);
-<<<<<<< HEAD
       "prefer-ho-steps", (fun _ -> prefer_ho_steps);
       "prefer-sos", (fun _ -> prefer_sos);
       "defer-sos", (fun _ -> defer_sos);
@@ -727,6 +660,9 @@
       "defer-ground", (fun _ -> defer_ground);
       "defer-fo", (fun _ -> defer_fo);
       "prefer-fo", (fun _ -> prefer_fo);
+      "prefer-short-trail", (fun _ -> prefer_short_trail);
+      "prefer-long-trail", (fun _ -> prefer_long_trail);
+      "by-neg-lit", (fun _ -> by_neg_lit);
       "prefer-top-level-appvars", (fun _ -> prefer_top_level_app_var);
       "defer-top-level-appvars", (fun _ -> prefer_top_level_app_var);
       "prefer-shallow-appvars", (fun _ -> prefer_shallow_app_var);
@@ -736,30 +672,6 @@
 
     let of_string s = 
       try 
-=======
-       "prefer-ho-steps", (fun _ -> prefer_ho_steps);
-       "prefer-sos", (fun _ -> prefer_sos);
-       "defer-sos", (fun _ -> defer_sos);
-       "prefer-goals", (fun _ -> prefer_goals);
-       "prefer-non-goals", (fun _ -> prefer_non_goals);
-       "prefer-unit-ground-non-goals", (fun _ -> prefer_unit_ground_non_goals);
-       "prefer-processed", (fun _ -> prefer_processed);
-       "prefer-lambdas", (fun _ -> prefer_lambdas);
-       "defer-lambdas", (fun _ -> defer_lambdas);
-       "prefer-formulas", (fun _ -> prefer_formulas);
-       "defer-formulas", (fun _ -> defer_formulas);
-       "prefer-easy-ho", (fun _ -> prefer_easy_ho);
-       "prefer-ground", (fun _ -> prefer_ground);
-       "defer-ground", (fun _ -> defer_ground);
-       "defer-fo", (fun _ -> defer_fo);
-       "prefer-fo", (fun _ -> prefer_fo);
-       "prefer-short-trail", (fun _ -> prefer_short_trail);
-       "prefer-long-trail", (fun _ -> prefer_long_trail);
-       "by-neg-lit", (fun _ -> by_neg_lit)]
-
-    let of_string s =
-      try
->>>>>>> 68a666e9
         List.assoc (String.lowercase_ascii s) parsers s
       with Not_found ->
         let err_msg =
