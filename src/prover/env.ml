
(* This file is free software, part of Zipperposition. See file "license" for more details. *)

(** {1 Global environment for an instance of the prover} *)

open Logtk

module T = Term
module Lit = Literal
module Lits = Literals
module P = Proof
module IntSet = Set.Make(CCInt)

let section = Util.Section.make ~parent:Const.section "env"

let stat_inferred = Util.mk_stat "env.inferred clauses"

let prof_generate = ZProf.make "env.generate"
let prof_generate_unary = ZProf.make "env.generate_unary"
let prof_generate_binary = ZProf.make "env.generate_binary"
let prof_back_simplify = ZProf.make "env.back_simplify"
let prof_simplify = ZProf.make "env.simplify"
let prof_multi_simplify = ZProf.make "env.multi_simplify"
let prof_fwd_simplify = ZProf.make "env.fwd_simplify"
let prof_all_simplify = ZProf.make "env.all_simplify"
let prof_is_redundant = ZProf.make "env.is_redundant"
let prof_subsumed_by = ZProf.make "env.subsumed_by"
let prof_cheap_multi = ZProf.make "env.cheap_multi_simp"

(** {2 Signature} *)
module type S = Env_intf.S

type 'a packed = (module S with type C.t = 'a)

module Make(X : sig
    module Ctx : Ctx.S
    val params : Params.t
    val flex_state : Flex_state.t
  end)
  : S with module Ctx = X.Ctx
= struct
  module Ctx = X.Ctx
  module C = Clause.Make(Ctx)
  module ProofState = ProofState.Make(C)
  module FormRename = FormulaRename.Make(C)

  let flex_state_ = ref X.flex_state
  let flex_state () = !flex_state_

  let k_max_multi_simpl_depth = Flex_state.create_key ()

  module Stm = Stream.Make(struct
      module Ctx = Ctx
      module C = C
    end)
  module StmQ = StreamQueue.Make(struct
      module Stm = Stm
      let state = fun () ->  !flex_state_
  end)

  type inf_rule = C.t -> C.t list
  (** An inference returns a list of conclusions *)

  type generate_rule = full:bool -> unit -> C.t list
  (** Generation of clauses regardless of current clause *)

  type clause_elim_rule = unit -> unit
  (** Eliminates clauses from the proof state using algorithms
      like blocked clause elimination and similar *)

  type binary_inf_rule = inf_rule
  type unary_inf_rule = inf_rule

  type simplify_rule = C.t -> C.t SimplM.t
  (** Simplify the clause structurally (basic simplifications),
      in the simplification monad.
      [(c, `Same)] means the clause has not been simplified;
      [(c, `New)] means the clause has been simplified at least once *)


  type term_norm_rule = Term.t -> Term.t option
  (** Normalization rule on terms *)

  type active_simplify_rule = simplify_rule
  type rw_simplify_rule = simplify_rule

  type backward_simplify_rule = C.t -> C.ClauseSet.t
  (** backward simplification by a unit clause. It returns a set of
      active clauses that can potentially be simplified by the given clause.
      [backward_simplify c] therefore returns a subset of
      [ProofState.ActiveSet.clauses ()] *)

  type redundant_rule = C.t -> bool
  (** check whether the clause is redundant w.r.t the set *)

  type backward_redundant_rule = C.ClauseSet.t -> C.t -> C.ClauseSet.t
  (** find redundant clauses in [ProofState.ActiveSet] w.r.t the clause.
       first param is the set of already known redundant clause, the rule
       should add clauses to it *)

  type is_trivial_trail_rule = Trail.t -> bool
  (** Rule that checks whether the trail is trivial (a tautology) *)

  type is_trivial_rule = C.t -> bool
  (** Rule that checks whether the clause is trivial (a tautology) *)

  type term_rewrite_rule = Term.t -> (Term.t * Proof.parent list) option
  (** Rewrite rule on terms *)

  type lit_rewrite_rule = Literal.t -> (Literal.t * Proof.parent list * Proof.tag list) option
  (** Rewrite rule on literals *)

  type multi_simpl_rule = C.t -> C.t list option
  (** (maybe) rewrite a clause to a set of clauses.
      Must return [None] if the clause is unmodified *)

  type immediate_simplification_rule = C.t -> C.t Iter.t -> C.t Iter.t option
  type 'a conversion_result =
    | CR_skip (** rule didn't fire *)
    | CR_drop (** remove the clause from proof state *)
    | CR_add of 'a (** add this to the result *)
    | CR_return of 'a (** shortcut the remaining rules, return this *)

  type clause_conversion_rule = Statement.clause_t -> C.t list conversion_result
  (** A hook to convert a particular statement into a list
      of clauses *)

  let _binary_rules : (string * binary_inf_rule) list ref = ref []
  let _unary_rules : (string * unary_inf_rule) list ref = ref []
  let _rewrite_rules : (string * term_rewrite_rule) list ref = ref []
  let _norm_rule : term_norm_rule ref = ref (fun _ -> None)
  let _norm_name : string ref = ref "lambda normalize"
  let _lit_rules : (string * lit_rewrite_rule) list ref = ref []
  let _basic_simplify : simplify_rule list ref = ref []
  let _unary_simplify : simplify_rule list ref = ref []
  let _rw_simplify = ref []
  let _active_simplify = ref []
  let _backward_simplify = ref []
  let _redundant = ref []
  let _backward_redundant : backward_redundant_rule list ref = ref []
  let _is_trivial_trail : is_trivial_trail_rule list ref = ref []
  let _is_trivial : is_trivial_rule list ref = ref []
  let _empty_clauses = ref C.ClauseSet.empty
  let _multi_simpl_rule : (int * multi_simpl_rule) list ref = ref []
  let _cheap_msr : multi_simpl_rule list ref = ref []
  let _generate_rules : (int * string * generate_rule) list ref = ref []
  let _cl_elim_rules : (int * string * clause_elim_rule) list ref = ref []
  let _clause_conversion_rules : clause_conversion_rule list ref = ref []
  let _step_init = ref []
  let _fragment_checks = ref []
  let _immediate_simpl : immediate_simplification_rule list ref = ref []


  let on_start = Signal.create()
  let on_input_statement = Signal.create()
  let on_empty_clause = Signal.create ()
  let on_forward_simplified = Signal.create()

  (** {2 Basic operations} *)

  let _queue = ref None

  let get_stm_queue () =
    match !_queue with
    | None ->
      _queue := Some (StmQ.default ());
      CCOpt.get_exn (!_queue);
    | Some q -> q 

  let add_empty c =
    assert (C.is_empty c);
    _empty_clauses := C.ClauseSet.add c !_empty_clauses;
    Signal.send on_empty_clause c;
    ()

  let add_passive cs =
    ProofState.PassiveSet.add cs;
    Iter.iter
      (fun c -> if C.is_empty c then add_empty c) cs;
    ()

  let add_active cs =
    ProofState.ActiveSet.add cs;
    Iter.iter
      (fun c -> if C.is_empty c then add_empty c) cs;
    ()

  let add_simpl = ProofState.SimplSet.add

  let remove_active = ProofState.ActiveSet.remove

  let remove_passive = ProofState.PassiveSet.remove

  let remove_simpl = ProofState.SimplSet.remove

  let get_passive () =
    ProofState.PassiveSet.clauses () |> C.ClauseSet.to_iter

  let get_active () =
    ProofState.ActiveSet.clauses () |> C.ClauseSet.to_iter

  let add_binary_inf name rule =
    if not (List.mem_assoc name !_binary_rules)
    then _binary_rules := (name, rule) :: !_binary_rules

  let add_unary_inf name rule =
    if not (List.mem_assoc name !_unary_rules)
    then _unary_rules := (name, rule) :: !_unary_rules

  let _add_prioritized ~store ~priority name rule = 
    if not (List.mem name (List.map (fun (_,n,_) -> n) !store))
    then (
      let cmp (p1,n1,r1) (p2,n2,r2) =
        let open CCOrd in
        CCInt.compare p2 p1
        <?> (CCString.compare, n2, n1) in

      store := CCList.sorted_insert ~cmp (priority,name,rule) !store)

  let add_generate ~priority name rule =
    _add_prioritized ~store:_generate_rules ~priority name rule

  let add_clause_elimination_rule ~priority name rule =
    _add_prioritized ~store:_cl_elim_rules ~priority name rule


  let add_rw_simplify r =
    _rw_simplify := r :: !_rw_simplify

  let add_active_simplify r =
    _active_simplify := r :: !_active_simplify

  let add_backward_simplify r =
    _backward_simplify := r :: !_backward_simplify

  let add_redundant r =
    _redundant := r :: !_redundant

  let add_backward_redundant r =
    _backward_redundant := r :: !_backward_redundant

  let add_basic_simplify r =
    _basic_simplify := r :: !_basic_simplify

  let add_unary_simplify r =
    _unary_simplify := r :: !_unary_simplify

  let add_is_trivial_trail r =
    _is_trivial_trail := r :: !_is_trivial_trail

  let add_is_trivial r =
    _is_trivial := r :: !_is_trivial

  let add_rewrite_rule name rule =
    Util.debugf ~section 1 "[ Adding rule %s to env ]" (fun k-> k name);
    _rewrite_rules := (name, rule) :: !_rewrite_rules

  let add_immediate_simpl_rule rule =
    _immediate_simpl := rule :: !_immediate_simpl

  let set_ho_normalization_rule name rule =
    _norm_name := name;
    _norm_rule := rule

  let get_ho_normalization_rule () =
    !_norm_rule

  let add_lit_rule name rule =
    _lit_rules := (name, rule) :: !_lit_rules

  let add_multi_simpl_rule ~priority rule =
    _multi_simpl_rule := 
      CCList.sorted_insert ~cmp:(fun (p1,_) (p2,_) -> CCInt.compare p1 p2) 
        (priority,rule) !_multi_simpl_rule

  let multi_simpl_rules () =
    List.map snd !_multi_simpl_rule
  
  let add_cheap_multi_simpl_rule rule =
    _cheap_msr := rule :: !_cheap_msr

  let cr_skip = CR_skip
  let cr_add x = CR_add x
  let cr_return x = CR_return x

  let add_clause_conversion r =
    _clause_conversion_rules := r :: !_clause_conversion_rules

  let add_step_init f = _step_init := f :: !_step_init

  let add_fragment_check f = _fragment_checks := f :: !_fragment_checks

  let check_fragment c = CCList.for_all (fun f -> f c) !_fragment_checks

  let params = X.params

  let[@inline] get_empty_clauses () =
    !_empty_clauses

  let get_some_empty_clause () =
    try Some (C.ClauseSet.choose !_empty_clauses)
    with Not_found -> None

  let has_empty_clause () =
    not (C.ClauseSet.is_empty !_empty_clauses)

  let ord = Ctx.ord
  let precedence () = Ordering.precedence (ord ())
  let signature = Ctx.signature

  let pp out () = CCFormat.string out "env"

  let pp_full out () =
    Format.fprintf out "@[<hv2>env(state:@ %a@,)@]" ProofState.debug ()

  (** {2 Misc} *)
  let update_flex_state f = CCRef.update f flex_state_
  let flex_add k v = flex_state_ := Flex_state.add k v !flex_state_
  let flex_get k = Flex_state.get_exn k !flex_state_

  (** {2 High level operations} *)

  type stats = int * int * int

  let stats = ProofState.stats

  let next_passive = ProofState.PassiveSet.next

  let should_force_stream_eval () =
    flex_get PragUnifParams.k_unif_alg_is_terminating &&
    not (flex_get PragUnifParams.k_schedule_inferences) &&
    flex_get PragUnifParams.k_max_inferences > 0


  let get_finite_infs streams =
    assert(flex_get PragUnifParams.k_unif_alg_is_terminating);


    CCList.flat_map (fun s -> 
      OSeq.to_rev_list @@ OSeq.filter_map CCFun.id s
    ) streams


  (** do binary inferences that involve the given clause *)
  let do_binary_inferences c =
    let _span = ZProf.enter_prof prof_generate_binary in
    Util.debugf ~section 5 "@[<2>do binary inferences with current active set:@ `@[%a@]`@]"
      (fun k->k C.pp_set (ProofState.ActiveSet.clauses ()));
    (* apply every inference rule *)
    let clauses =
      List.fold_left
        (fun acc (name, rule) ->
           Util.debugf ~section 3 "apply binary rule %s" (fun k->k name);
           let new_clauses = rule c in
           List.rev_append new_clauses acc)
        [] !_binary_rules
    in
    ZProf.exit_prof _span;
    Iter.of_list clauses

  (** do unary inferences for the given clause *)
  let do_unary_inferences c =
    let _span = ZProf.enter_prof prof_generate_unary in
    Util.debug ~section 3 "do unary inferences";
    (* apply every inference rule *)
    let clauses = List.fold_left
        (fun acc (name, rule) ->
           Util.debugf ~section 3 "apply unary rule %s" (fun k->k name);
           let new_clauses = rule c in
           List.rev_append new_clauses acc)
        [] !_unary_rules in
    ZProf.exit_prof _span;
    Iter.of_list clauses

  let do_generate ~full () =
    let clauses =
      CCList.fold_while
        (fun acc (_,name,g) ->
           Util.debugf ~section 3 "apply generating rule %s (full: %b)" (fun k->k name full);
           (* We are trying low effort generating functions first.
              If they find an empty clause -- then we do not go on to
              full effort generating functions *)
           let from_g  = g ~full () in
           let status = if List.exists C.is_empty from_g then `Stop else `Continue in
           List.rev_append (from_g) acc, status)
        []
        !_generate_rules
    in
    Iter.of_list clauses
  
  let do_clause_eliminate () =
    List.iter (fun (_, _, elim_procedure) -> elim_procedure ()) !_cl_elim_rules

  let is_trivial_trail trail = match !_is_trivial_trail with
    | [] -> false
    | [f] -> f trail
    | f1 :: f2 :: tl -> f1 trail || f2 trail || List.exists (fun f -> f trail) tl

  let is_trivial c =
    if C.get_flag SClause.flag_persistent c then false
    else (
      let res =
        C.is_redundant c
        || is_trivial_trail (C.trail c)
        || begin match !_is_trivial with
          | [] -> false
          | [f] -> f c
          | f :: g :: tl -> f c || g c || List.exists (fun f -> f c) tl
        end
      in
      if res then C.mark_redundant c;
      res
    )

  let immediate_simplify given immediate =
    let rec aux = function 
    | [] -> immediate
    | f :: fs ->
      match f given immediate with 
      | Some res -> res
      | None -> aux fs in
    aux !_immediate_simpl

  let is_active c =
    C.ClauseSet.mem c (ProofState.ActiveSet.clauses ())

  let is_passive =  ProofState.PassiveSet.is_passive

  let on_pred_var_elimination = Signal.create ()
  
  module StrSet = CCSet.Make(String)

  (** Apply rewrite rules AND evaluation functions *)
  let rewrite c =
    Util.debugf ~section 5 "@[<2>rewrite clause@ `@[%a@]`...@]" (fun k->k C.pp c);
    let applied_rules = ref StrSet.empty in
    let proofs : Proof.parent list ref = ref [] in
    let rec reduce_term rules t =
      match rules with
      | [] -> t
      | (name, r)::rules' ->
        begin match r t with
          | None -> reduce_term rules' t (* try next rules *)
          | Some (t',proof) ->
            applied_rules := StrSet.add name !applied_rules;
            proofs := List.rev_append proof !proofs;
            let new_t = match !_norm_rule t' with 
              | None -> t'
              | Some tt -> tt in
            Util.debugf ~section 5
              "@[<2>rewrite `@[%a@]`@ into `@[%a@]`@ :proof (@[%a@])@]"
              (fun k->k T.pp t T.pp new_t (Util.pp_list Proof.pp_parent) proof);
            reduce_term !_rewrite_rules new_t  (* re-apply all rules *)
        end
    in 
    let lits' =
      Array.map
        (fun lit -> Lit.map (reduce_term !_rewrite_rules) lit)
        (C.lits c)
    in
    if StrSet.is_empty !applied_rules
    then SimplM.return_same c (* no simplification *)
    else (
      C.mark_redundant c;
      (* FIXME: put the rules as parameters *)
      let rule = Proof.Rule.mk "rw" in
      let proof =
        Proof.Step.simp ~rule
          (C.proof_parent c :: !proofs)
      in
      let c' = C.create_a ~trail:(C.trail c) ~penalty:(C.penalty c) lits' proof in
      assert (not (C.equal c c'));
      Util.debugf ~section 3 "@[term rewritten clause `@[%a@]`@ into `@[%a@]`"
        (fun k->k C.pp c C.pp c');
      SimplM.return_new c'
    )

  let ho_normalize c =
    let did_reduce = ref false in
    let lits' =
      Array.map
        (fun lit -> Lit.map (fun t -> match !_norm_rule t with 
             | None -> t
             | Some t' -> did_reduce := true; t' ) lit)
        (C.lits c)
    in
    if not !did_reduce
    then SimplM.return_same c (* no simplification *)
    else (
      C.mark_redundant c;
      (* FIXME: put the rules as parameters *)
      let rule = Proof.Rule.mk !_norm_name in
      let proof =
        Proof.Step.simp ~rule  ~tags:[Proof.Tag.T_ho_norm]
          ([C.proof_parent c])
      in
      let c' = C.create_a ~trail:(C.trail c) ~penalty:(C.penalty c) lits' proof in
      assert (not (C.equal c c'));
      Util.debugf ~section 3 "@[lambda rewritten clause `@[%a@]`@ into `@[%a@]`"
        (fun k->k C.pp c C.pp c');
      SimplM.return_new c'
    )

  (** Apply literal rewrite rules *)
  let rewrite_lits c =
    let applied_rules = ref StrSet.empty in
    let proofs : Proof.parent list ref = ref [] in
    let tags : Proof.tag list ref = ref [] in
    let rec rewrite_lit rules lit = match rules with
      | [] -> lit
      | (name,r)::rules' ->
        match r lit with
        | None -> rewrite_lit rules' lit
        | Some (lit',proof,tgs) ->
          applied_rules := StrSet.add name !applied_rules;
          proofs := List.rev_append proof !proofs;
          tags := List.rev_append tgs !tags;
          Util.debugf ~section 5
            "@[rewritten lit `@[%a@]`@ into `@[%a@]`@ (using %s)@ \
             :proof (@[%a@]) :tags %a@]"
            (fun k->k Lit.pp lit Lit.pp lit' name
                (Util.pp_list Proof.pp_parent) proof Proof.pp_tags tgs);
          rewrite_lit !_lit_rules lit'
    in
    (* apply lit rules *)
    let lits = Array.map (fun lit -> rewrite_lit !_lit_rules lit) (C.lits c) in
    if StrSet.is_empty !applied_rules
    then SimplM.return_same c
    else (
      (* simplifications occurred! *)
      C.mark_redundant c;
      (* FIXME: put the rules as parameters *)
      let rule = Proof.Rule.mk "rw_lit" in
      let proof =
        Proof.Step.simp ~rule ~tags:!tags
          (C.proof_parent c :: !proofs)
      in
      let c' = C.create_a ~trail:(C.trail c) ~penalty:(C.penalty c) lits proof in
      assert (not (C.equal c c'));
      Util.debugf ~section 3 "@[lit rewritten `@[%a@]`@ into `@[%a@]`@]"
        (fun k->k C.pp c C.pp c');
      SimplM.return_new c'
    )

  (* apply simplification in a fixpoint *)
  let rec fix_simpl
    : f:(C.t -> C.t SimplM.t) -> C.t -> C.t SimplM.t
    = fun ~f c ->
      let open SimplM.Infix in
      let new_c = f c in
      if C.equal c (SimplM.get new_c)
      then new_c (* fixpoint reached *)
      else (
        (* some progress was made *)
        C.mark_redundant c;
        new_c >>= fix_simpl ~f
      )

  let basic_simplify c =
    let open SimplM.Infix in
    begin match !_basic_simplify with
      | [] -> SimplM.return_same c
      | [f] -> f c
      | [f;g] -> f c >>= g
      | l -> SimplM.app_list l c
    end

  (* All basic simplification of the clause itself *)
  let unary_simplify c =
    let open SimplM.Infix in
    fix_simpl c
      ~f:(fun c ->
          ho_normalize c >>= fun c ->
          basic_simplify c >>= fun c ->
          (* first, rewrite terms *)
          ho_normalize c >>= fun c ->
          rewrite c >>= fun c ->
          (* rewrite literals (if needed) *)
          begin match !_lit_rules with
            | [] -> SimplM.return_same c
            | _::_ -> rewrite_lits c
          end
          >>= fun c ->
          (* apply simplifications *)
          begin match !_unary_simplify with
            | [] -> SimplM.return_same c
            | [f] -> f c
            | [f;g] -> f c >>= g
            | l -> SimplM.app_list l c
          end)

  (* rewrite clause with simpl_set *)
  let rw_simplify c =
    let open SimplM.Infix in
    fix_simpl c
      ~f:(fun c ->
          if C.get_flag SClause.flag_persistent c
          then SimplM.return_same c
          else match !_rw_simplify with
            | [] -> SimplM.return_same c
            | [f] -> f c
            | [f;g] -> f c >>= g
            | l -> SimplM.app_list l c)

  (* simplify clause w.r.t. active set *)
  let active_simplify c =
    let open SimplM.Infix in
    fix_simpl c
      ~f:(fun c ->
          if C.get_flag SClause.flag_persistent c
          then SimplM.return_same c
          else match !_active_simplify with
            | [] -> SimplM.return_same c
            | [f] -> f c
            | [f;g] -> f c >>= g
            | l -> SimplM.app_list l c)

  let simplify c =
    let open SimplM.Infix in
    let _span = ZProf.enter_prof prof_simplify in
    let res = fix_simpl c
      ~f:(fun c ->
          let old_c = c in
          ho_normalize c >>=
          basic_simplify >>=
          (* simplify with unit clauses, then all active clauses *)
          ho_normalize >>=
          rewrite >>=
          rw_simplify >>=
          unary_simplify >>=
          active_simplify >|= fun c ->
          if not (Lits.equal_com (C.lits c) (C.lits old_c))
          then
            Util.debugf ~section 2 "@[clause `@[%a@]`@ simplified into `@[%a@]`@]"
              (fun k->k C.pp old_c C.pp c);
          c)
    in
    ZProf.exit_prof _span;
    res

<<<<<<< HEAD
  let multi_simplify ~depth c : (C.t * int) list option =
    let depth_map = 
      ref (Util.Int_map.singleton (C.id c) depth) in
    let [@inline] get_depth c =
      CCOpt.get_exn @@ Util.Int_map.get (C.id c) !depth_map in
    let [@inline] update_map c c' = 
      let d = get_depth c in
      depth_map := 
        Util.Int_map.add (C.id c') d 
          (Util.Int_map.remove (C.id c) !depth_map)
    in
    let set_children c children =
      let d' = (get_depth c) + 1 in
      depth_map := 
        List.fold_left (fun map child -> 
          Util.Int_map.add (C.id child) d' map
        ) !depth_map children
    in
    let init_cl = c in

=======
  let multi_simplify c : C.t list option =
    let _span = ZProf.enter_prof prof_multi_simplify in
>>>>>>> 3ca5d46a
    let did_something = ref false in
    (* try rules one by one until some of them succeeds *)
    let rec try_next ~depth c rules = 
      if flex_get k_max_multi_simpl_depth != -1 &&
         depth > flex_get k_max_multi_simpl_depth 
      then None
      else (
        match rules with
        | [] -> None
        | r::rules' ->
          match r c with
          | Some l -> Some l
          | None -> try_next ~depth c rules'
      )
    in
    (* fixpoint of [try_next] *)
    let set = ref C.ClauseSet.empty in
    let q = Queue.create () in
    Queue.push c q;
    while not (Queue.is_empty q) do
      let c = Queue.pop q in
      let depth = get_depth c in
      if not (C.ClauseSet.mem c !set) then (
        let orig_c = c in
        let c, st = if C.equal c init_cl then SimplM.return_same c else simplify c in
        update_map orig_c c;
        if st = `New then did_something := true;
        match try_next ~depth c (multi_simpl_rules ()) with
        | None ->
          (* keep the clause! *)
          set := C.ClauseSet.add c !set;
        | Some l ->
          did_something := true;
          set_children c l;
          List.iter (fun c -> Queue.push c q) l;
      )
    done;
    ZProf.exit_prof _span;
    if !did_something
    then (
      C.mark_redundant c;
      Some (List.map (fun c -> (c, get_depth c)) (C.ClauseSet.to_list !set))
    )
    else None

  (* find candidates for backward simplification in active set *)
  let backward_simplify_find_candidates given =
    match !_backward_simplify with
    | [] -> C.ClauseSet.empty
    | [f] -> f given
    | [f;g] -> C.ClauseSet.union (f given) (g given)
    | l ->
      List.fold_left
        (fun set f -> C.ClauseSet.union set (f given))
        C.ClauseSet.empty l

  (* Perform backward simplification with the given clause *)
  let backward_simplify given =
    let _span = ZProf.enter_prof prof_back_simplify in
    (* set of candidate clauses, that may be unit-simplifiable *)
    let candidates = backward_simplify_find_candidates given in
    let back_simplify c =
      let open SimplM.Infix in
      fix_simpl c
        ~f:(fun c ->
            let old_c = c in
            ho_normalize c >>=
            basic_simplify >>=
            (* simplify with unit clauses, then all active clauses *)
            ho_normalize >>=
            rewrite >>=
            rw_simplify >>=
            unary_simplify >|= fun c ->
            if not (Lits.equal_com (C.lits c) (C.lits old_c)) then (
              Util.debugf ~section 1 "@[clause `@[%a@]`@ simplified into `@[%a@]`@]"
                (fun k->k C.pp old_c C.pp c);
            );
            c)
    in
    (* try to simplify the candidates. Before is the set of clauses that
       are simplified, after is the list of those clauses after simplification *)
    let before, after =
      C.ClauseSet.fold
        (fun c (before, after) ->
           let c', is_new = back_simplify c in
           begin match is_new with
             | `Same ->
               if is_trivial c'
               then C.ClauseSet.add c before, after (* just remove the clause *)
               else before, after
             | `New ->
               (* the active clause has been backward simplified! *)
               C.mark_redundant c;
               C.mark_backward_simplified c;
               Util.debugf ~section 2
                 "@[active clause `@[%a@]@ simplified into `@[%a@]`@]"
                 (fun k->k C.pp c C.pp c');
               C.ClauseSet.add c before, c' :: after
           end)
        candidates (C.ClauseSet.empty, [])
    in
    ZProf.exit_prof _span;
    before, Iter.of_list after

  let simplify_active_with f =
    let set =
      C.ClauseSet.fold
        (fun c set ->
           match f c with
           | None -> set
           | Some clauses ->
             let redundant, clauses =
               CCList.fold_map
                 (fun red c ->
                    let c', is_new = unary_simplify c in
                    (red || is_new=`New), c')
                 false clauses
             in
             if redundant then C.mark_redundant c;
             Util.debugf ~section 3
               "@[active clause `@[%a@]`@ simplified into clauses `@[%a@]`@]"
               (fun k->k C.pp c (CCFormat.list C.pp) clauses);
             (c, clauses) :: set)
        (ProofState.ActiveSet.clauses ()) []
    in
    (* remove clauses from active set, put their simplified version into
        the passive set for further processing *)
    ProofState.ActiveSet.remove (Iter.of_list set |> Iter.map fst);
    Iter.of_list set
    |> Iter.map snd
    |> Iter.flat_map Iter.of_list
    |> ProofState.PassiveSet.add;
    ()

  (** Simplify the clause w.r.t to the active set *)
  let forward_simplify c =
    let open SimplM.Infix in
    let _span = ZProf.enter_prof prof_fwd_simplify in
    let res = ho_normalize c >>= rewrite >>= rw_simplify >>= unary_simplify in
    ZProf.exit_prof _span;
    res

  let _apply_multi_rules ~rule_list c = 
    let rec apply_rules ~rules c =
      match rules with
      | [] -> None
      | r :: rs ->
        CCOpt.or_lazy ~else_:(fun () -> apply_rules rs c) (r c) in
    
    let q = Queue.create () in
    Queue.add c q;
    let res = ref [] in
    let any_simplified = ref false in

    while not (Queue.is_empty q) do
      let c = Queue.pop q in
      match apply_rules ~rules:rule_list c with
      | None -> res := c :: !res
      | Some simplified ->
        any_simplified := true;
        List.iter (fun c -> Queue.add c q) simplified;
    done;

    (!res, !any_simplified)

  let cheap_multi_simplify c = 
    let _span = ZProf.enter_prof prof_cheap_multi in
    let res,any_simplified = _apply_multi_rules ~rule_list:!_cheap_msr c in
    ZProf.exit_prof _span;

    if any_simplified then Some res else None

  (** generate all clauses from inferences *)
  let generate given =
    let _span = ZProf.enter_prof prof_generate in
    (* binary clauses *)
    let binary_clauses = do_binary_inferences given in
    (* unary inferences *)
    let unary_clauses = ref []
    and unary_queue = Queue.create () in
    Queue.push (given, 0) unary_queue;
    while not (Queue.is_empty unary_queue) do
      let c, depth = Queue.pop unary_queue in
      let c, _ = unary_simplify c in (* simplify a bit the clause *)
      if not (is_trivial c) then (
        (* add the clause to set of inferred clauses, if it's not the original clause *)
        if depth > 0 then unary_clauses := c :: !unary_clauses;
        if depth < params.Params.unary_depth
        then (
          (* infer clauses from c, add them to the queue *)
          let new_clauses = do_unary_inferences c in
          Iter.iter
            (fun c' -> Queue.push (c', depth+1) unary_queue)
            new_clauses
        )
      )
    done;
    (* generating rules *)
    let other_clauses = do_generate ~full:false () in
    (* combine all clauses *)
    let result = Iter.(
        append
          (of_list !unary_clauses)
          (append binary_clauses other_clauses))
    in
    Util.add_stat stat_inferred (Iter.length result);
    ZProf.exit_prof _span;
    result

  (* check whether the clause is redundant w.r.t the current active_set *)
  let is_redundant_ c =
    let res = match !_redundant with
      | [] -> false
      | [f] -> f c
      | [f;g] -> f c || g c
      | l -> List.exists (fun f -> f c) l
    in
    if res then C.mark_redundant c;
    res

  let is_redundant c =
    C.is_redundant c
    || ZProf.with_prof prof_is_redundant is_redundant_ c

  (** find redundant clauses in current active_set *)
  let subsumed_by c =
    let _span = ZProf.enter_prof prof_subsumed_by in
    let res =
      List.fold_left
        (fun set rule -> rule set c)
        C.ClauseSet.empty
        !_backward_redundant
    in
    (* all those clauses are redundant *)
    C.ClauseSet.iter C.mark_redundant res;
    ZProf.exit_prof _span;
    res

  (** Use all simplification rules to convert a clause into a list of
      maximally simplified clauses.
      
      Stop applying mutlti_simpl rules after a certain depth.
      Especially dangerous rules are the ones that do boolean hoisting
      as simplification
  *)
  let all_simplify c =
    let _span = ZProf.enter_prof prof_all_simplify in
    let did_simplify = ref false in
    let set = ref C.ClauseSet.empty in
    let q = Queue.create () in
    Queue.push (c,0) q;

    while not (Queue.is_empty q) do
      let c, depth = Queue.pop q in
      let c, st = if depth == 0 then simplify c else SimplM.return_same c in
      if st=`New then did_simplify := true;
      if is_trivial c || is_redundant c
      then ()
      else (
        (* A list of single step rules works like this:
           Each rule can be applied to a clause which is not
           a descendent of a clause to which the rule has already been applied!

           For each rule, we keep the set of clauses that the rule has been applied on
           an their descendents. Then, we apply a rule on a clause not in this set.
         *)
          match multi_simplify ~depth c with
          | Some l ->
            (* continue processing *)
            did_simplify := true;
            List.iter (fun (c,d) -> Queue.push (c,d) q) l
          | None ->
            (* clause has reached fixpoint *)
            set := C.ClauseSet.add c !set;
    );
    done;
    let res = C.ClauseSet.to_list !set in
    ZProf.exit_prof _span;
    if !did_simplify
    then SimplM.return_new res
    else SimplM.return_same res

  let step_init () = List.iter (fun f -> f()) !_step_init

  let is_lemma_ st = match Statement.view st with
    | Statement.Lemma _ -> true
    | _ -> false

  let has_sos_attr st =
    CCList.exists
      (function Statement.A_sos -> true | _ -> false)
      (Statement.attrs st)

  let convert_input_statements stmts : C.t Clause.sets =
    Util.debug ~section 2 "trigger on_input_statement";
    CCVector.iter (Signal.send on_input_statement) stmts;
    (* sets of clauses *)
    let c_set = CCVector.create() in
    let c_sos = CCVector.create() in
    (* convert clauses, applying hooks when possible *)
    let rec conv_clause_ rules st = match rules with
      | [] when is_lemma_ st ->
        Util.warnf "@[drop lemma `%a`@]" Statement.pp_clause st;
        []
      | [] -> C.of_statement st
      | r :: rules' ->
        begin match r st with
          | CR_skip -> conv_clause_ rules' st
          | CR_drop -> []
          | CR_return l -> l
          | CR_add l -> List.rev_append l (conv_clause_ rules' st)
        end
    in
    CCVector.iter
      (fun st ->
         let cs = conv_clause_ !_clause_conversion_rules st in
         List.iter (fun c -> C.set_flag (SClause.flag_initial) c true ) cs;
         begin match Statement.view st with
           | Statement.Assert _ when has_sos_attr st ->
             CCVector.append_list c_sos cs
           | _ -> CCVector.append_list c_set cs
         end)
      stmts;
    Util.debugf ~section 1
      "@[<v>@[<2>clauses:@ @[<v>%a@]@]@ @[<2>sos:@ @[<v>%a@]@]@]"
      (fun k->k
          (Util.pp_iter ~sep:" " C.pp) (CCVector.to_iter c_set)
          (Util.pp_iter ~sep:" " C.pp) (CCVector.to_iter c_sos));
    Util.debugf ~section 1 "end@." CCFun.id;
    let c_set = CCVector.freeze c_set in
    let c_sos = CCVector.freeze c_sos in
    { Clause.c_set; c_sos; }
end
<|MERGE_RESOLUTION|>--- conflicted
+++ resolved
@@ -638,8 +638,8 @@
     ZProf.exit_prof _span;
     res
 
-<<<<<<< HEAD
   let multi_simplify ~depth c : (C.t * int) list option =
+    let _span = ZProf.enter_prof prof_multi_simplify in
     let depth_map = 
       ref (Util.Int_map.singleton (C.id c) depth) in
     let [@inline] get_depth c =
@@ -659,10 +659,6 @@
     in
     let init_cl = c in
 
-=======
-  let multi_simplify c : C.t list option =
-    let _span = ZProf.enter_prof prof_multi_simplify in
->>>>>>> 3ca5d46a
     let did_something = ref false in
     (* try rules one by one until some of them succeeds *)
     let rec try_next ~depth c rules = 
