
(* This file is free software, part of Zipperposition. See file "license" for more details. *)

(** {1 Main saturation algorithm.}
    It uses inference rules and simplification rules from Superposition. *)

open Logtk

module C = Clause
module O = Ordering
module PS = ProofState
module Sel = Selection

let stat_redundant_given = Util.mk_stat "saturate.redundant given clauses"
let stat_processed_given = Util.mk_stat "saturate.processed given clauses"
let stat_steps = Util.mk_stat "saturate.steps"

let section = Util.Section.make ~parent:Const.section "saturate"

let check_timeout = function
  | None -> false
  | Some timeout -> Util.total_time_s () > timeout

let _progress = ref false (* progress bar? *)
let _check_types = ref false

(* print progress (i out of steps) *)
let print_progress i ~steps =
  let prefix = Printf.sprintf "\r\027[K[%.2fs] " (Util.total_time_s ()) in
  match steps with
    | Some j ->
      let n = i * 40 /j in
      let bar = CCString.init 40 (fun i -> if i<=n then '#' else ' ') in
      Printf.printf "%s [%s] %d/%d%!" prefix bar i j;
    | None ->
      Printf.printf "%s %d steps%!" prefix i;

      (** The SZS status of a state *)
type szs_status =
  | Unsat of Proof.S.t
  | Sat
  | Unknown
  | Error of string
  | Timeout

module type S = sig
  module Env : Env.S

  val given_clause_step : ?generating:bool -> int -> szs_status
  (** Perform one step of the given clause algorithm.
      It performs generating inferences only if [generating] is true (default);
      other parameters are the iteration number and the environment *)

  val given_clause:
    ?generating:bool -> ?steps:int -> ?timeout:float ->
    unit -> szs_status * int
  (** run the given clause until a timeout occurs or a result
      is found. It returns a tuple (new state, result, number of steps done).
      It performs generating inferences only if [generating] is true (default) *)

  val presaturate : unit -> szs_status * int
  (** Interreduction of the given state, without generating inferences. Returns
      the number of steps done for presaturation, with status of the set. *)
end


module Make(E : Env.S) = struct
  module Env = E

  let[@inline] check_clause_ c = if !_check_types then Env.C.check_types c
  let[@inline] check_clauses_ seq =
    if !_check_types then Iter.iter Env.C.check_types seq

  (** One iteration of the main loop ("given clause loop") *)
  let given_clause_step ?(generating=true) num =
    E.step_init();
    (* select next given clause *)
    match Env.next_passive () with
      | None ->
        (* final check: might generate other clauses *)
        let clauses =
          Env.do_generate ~full:true ()
<<<<<<< HEAD
        in
        if Iter.is_empty clauses
        then Sat
        else (
          let clauses = clauses
=======
>>>>>>> 892d87eb
          |> Iter.filter_map
            (fun c ->
               check_clause_ c;
               let c, _ = Env.unary_simplify c in
               if Env.is_trivial c || Env.is_active c || Env.is_passive c
               then None
<<<<<<< HEAD
               else Some c) 
          |> Iter.to_list in
=======
               else Some c)
          |> Iter.to_list
        in
        if clauses=[]
        then Sat
        else (
>>>>>>> 892d87eb
          Util.debugf 2 ~section "@[<2>inferred @{<green>new clauses@}@ @[<v>%a@]@]"
            (fun k->k (CCFormat.list Env.C.pp) clauses);
          Env.add_passive (Iter.of_list clauses);
          Unknown
        )
      | Some c ->
        check_clause_ c;
        Util.incr_stat stat_steps;
        begin match Env.all_simplify c with
          | [], _ ->
            Util.incr_stat stat_redundant_given;
            Util.debugf ~section 2 "@[<2>given clause @[%a@]@ is redundant@]"
              (fun k->k Env.C.pp c);
            Unknown
          | l, _ when List.exists Env.C.is_empty l ->
            (* empty clause found *)
            let proof = Env.C.proof (List.find Env.C.is_empty l) in
            Unsat proof
          | c :: l', _ ->
<<<<<<< HEAD
            (* put clauses of [l'] back in passive set *)            
=======
            (* put clauses of [l'] back in passive set *)
>>>>>>> 892d87eb
            Env.add_passive (Iter.of_list l');
            (* process the clause [c] *)
            let new_clauses = CCVector.create () in
            assert (not (Env.is_redundant c));
            (* process the given clause! *)
            (* (match Env.C.is_inj_axiom c with 
               | Some (sym,i) -> Env.Ctx.set_injective_for_arg sym i
               | None -> ()); *)
            Util.incr_stat stat_processed_given;
            Util.debugf ~section 1 "@[@{<Yellow>### step %5d ###@}@]"(fun k->k num);
            Util.debugf ~section 1 "@[<2>@{<green>given@} (%d steps, penalty %d):@ `@[%a@]`@]"
              (fun k->k num (Env.C.penalty c) Env.C.pp c);
            (* find clauses that are subsumed by given in active_set *)
            let subsumed_active = Env.C.ClauseSet.to_seq (Env.subsumed_by c) in
            Env.remove_active subsumed_active;
            Env.remove_simpl subsumed_active;
            (* add given clause to simpl_set *)
            Env.add_simpl (Iter.singleton c);
            (* simplify active set using c *)
            let simplified_actives, newly_simplified = Env.backward_simplify c in
            let simplified_actives = Env.C.ClauseSet.to_seq simplified_actives in
            (* the simplified active clauses are removed from active set and
               added to the set of new clauses. Their descendants are also removed
               from passive set *)
            check_clauses_ simplified_actives;
            check_clauses_ newly_simplified;
            Env.remove_active simplified_actives;
            Env.remove_simpl simplified_actives;
            CCVector.append_seq new_clauses newly_simplified;
            (* add given clause to active set *)
            Env.add_active (Iter.singleton c);
            (* do inferences between c and the active set (including c),
               if [generate] is set to true *)
            let inferred_clauses = if generating
              then Env.generate c
              else Iter.empty in
            (* simplification of inferred clauses w.r.t active set; only the non-trivial ones
               are kept (by list-simplify) *)
            let inferred_clauses =
              Iter.filter_map
                (fun c ->
                   check_clause_ c;
                   let c, _ = Env.forward_simplify c in
                   check_clause_ c;
                   (* keep clauses  that are not redundant *)
                   if Env.is_trivial c || Env.is_active c || Env.is_passive c
                   then (
                     Util.debugf ~section 5 "clause `@[%a@]` is trivial, dump" (fun k->k Env.C.pp c);
                     None
                   ) else Some c)
                inferred_clauses
            in
            CCVector.append_seq new_clauses inferred_clauses;
            Util.debugf ~section 2 "@[<2>inferred @{<green>new clauses@}:@ [@[<v>%a@]]@]"
              (fun k->k (Util.pp_seq Env.C.pp) (CCVector.to_seq new_clauses));
            (* add new clauses (including simplified active clauses)
               to passive set and simpl_set *)
            Env.add_passive (CCVector.to_seq new_clauses);
            (* test whether the empty clause has been found *)
            match Env.get_some_empty_clause () with
              | None -> Unknown
              | Some c -> Unsat (Env.C.proof c)
        end

  let given_clause ?(generating=true) ?steps ?timeout () =
    (* num: number of steps done so far *)
    let rec do_step num =
      if check_timeout timeout then Timeout, num
      else match steps with
        | Some i when num >= i -> Unknown, num
        | _ ->
          (* do one step *)
          if !_progress then print_progress num ~steps;
          let status = given_clause_step ~generating num in
          match status with
            | Sat | Unsat _ | Error _ -> status, num (* finished *)
            | Timeout -> assert false
            | Unknown -> do_step (num+1)
    in
    do_step 0

  let presaturate () =
    given_clause ?steps:None ?timeout:None ~generating:false ()
end

let () =
  Params.add_opts
    [ "--progress", Arg.Set _progress, " progress bar";
      "-p", Arg.Set _progress, " alias to --progress";
      "--check-types", Arg.Set _check_types, " check types in new clauses";
    ]<|MERGE_RESOLUTION|>--- conflicted
+++ resolved
@@ -80,31 +80,19 @@
         (* final check: might generate other clauses *)
         let clauses =
           Env.do_generate ~full:true ()
-<<<<<<< HEAD
         in
         if Iter.is_empty clauses
         then Sat
         else (
           let clauses = clauses
-=======
->>>>>>> 892d87eb
           |> Iter.filter_map
             (fun c ->
                check_clause_ c;
                let c, _ = Env.unary_simplify c in
                if Env.is_trivial c || Env.is_active c || Env.is_passive c
                then None
-<<<<<<< HEAD
-               else Some c) 
+               else Some c)
           |> Iter.to_list in
-=======
-               else Some c)
-          |> Iter.to_list
-        in
-        if clauses=[]
-        then Sat
-        else (
->>>>>>> 892d87eb
           Util.debugf 2 ~section "@[<2>inferred @{<green>new clauses@}@ @[<v>%a@]@]"
             (fun k->k (CCFormat.list Env.C.pp) clauses);
           Env.add_passive (Iter.of_list clauses);
@@ -124,17 +112,13 @@
             let proof = Env.C.proof (List.find Env.C.is_empty l) in
             Unsat proof
           | c :: l', _ ->
-<<<<<<< HEAD
-            (* put clauses of [l'] back in passive set *)            
-=======
             (* put clauses of [l'] back in passive set *)
->>>>>>> 892d87eb
             Env.add_passive (Iter.of_list l');
             (* process the clause [c] *)
             let new_clauses = CCVector.create () in
             assert (not (Env.is_redundant c));
             (* process the given clause! *)
-            (* (match Env.C.is_inj_axiom c with 
+            (* (match Env.C.is_inj_axiom c with
                | Some (sym,i) -> Env.Ctx.set_injective_for_arg sym i
                | None -> ()); *)
             Util.incr_stat stat_processed_given;
