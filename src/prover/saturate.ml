
(* This file is free software, part of Zipperposition. See file "license" for more details. *)

(** {1 Main saturation algorithm.}
    It uses inference rules and simplification rules from Superposition. *)

open Logtk

module C = Clause
module O = Ordering
module PS = ProofState
module Sel = Selection
module EIntf = Eprover_interface

let stat_redundant_given = Util.mk_stat "saturate.redundant given clauses"
let stat_processed_given = Util.mk_stat "saturate.processed given clauses"
let stat_steps = Util.mk_stat "saturate.steps"

let section = Util.Section.make ~parent:Const.section "saturate"

<<<<<<< HEAD
let k_enable_combinators = Flex_state.create_key ()

=======
let k_check_lambda_free = Flex_state.create_key ()
>>>>>>> 68a666e9

let check_timeout = function
  | None -> false
  | Some timeout -> Util.total_time_s () > timeout

let e_path = ref (None : string option)
let tried_e = ref false 
let should_try_e = function
  | Some timeout when CCOpt.is_some !e_path -> 
    let passed = Util.total_time_s () in
    if not !tried_e && passed > timeout /. 5.0 then (
      tried_e := true;
      true
    ) else false
  | _ -> false

let _progress = ref false (* progress bar? *)
let _check_types = ref false

(* print progress (i out of steps) *)
let print_progress i ~steps =
  let prefix = Printf.sprintf "\r\027[K[%.2fs] " (Util.total_time_s ()) in
  match steps with
  | Some j ->
    let n = i * 40 /j in
    let bar = CCString.init 40 (fun i -> if i<=n then '#' else ' ') in
    Printf.printf "%s [%s] %d/%d%!" prefix bar i j;
  | None ->
    Printf.printf "%s %d steps%!" prefix i;

    (** The SZS status of a state *)
type szs_status =
  | Unsat of Proof.S.t
  | Sat
  | Unknown
  | Error of string
  | Timeout

module type S = sig
  module Env : Env.S

  val given_clause_step : ?generating:bool -> int -> szs_status
  (** Perform one step of the given clause algorithm.
      It performs generating inferences only if [generating] is true (default);
      other parameters are the iteration number and the environment *)

  val given_clause:
    ?generating:bool -> ?steps:int -> ?timeout:float ->
    unit -> szs_status * int
  (** run the given clause until a timeout occurs or a result
      is found. It returns a tuple (new state, result, number of steps done).
      It performs generating inferences only if [generating] is true (default) *)

  val presaturate : unit -> szs_status * int
  (** Interreduction of the given state, without generating inferences. Returns
      the number of steps done for presaturation, with status of the set. *)
end


module Make(E : Env.S) = struct
  module Env = E
  module EInterface = EIntf.Make(E)

  let[@inline] check_clause_ c = 
    if !_check_types then Env.C.check_types c;
<<<<<<< HEAD
    assert (Env.C.Seq.terms c |> Iter.for_all Term.DB.is_closed);
    assert (Env.C.lits c |> Literals.vars_distinct);
    if Env.flex_get k_enable_combinators &&
       not (Env.C.Seq.terms c 
            |> Iter.flat_map (fun t -> Term.Seq.subterms ~include_builtin:true ~ignore_head:false t)
            |> Iter.for_all (fun t -> not @@ Term.is_fun t)) then (
      CCFormat.printf "ENCODED WRONGLY: %a:%d.\n" Env.C.pp_tstp c (Env.C.proof_depth c);
      CCFormat.printf "proof : %a.\n" Proof.S.pp_normal (Env.C.proof c);
      assert(false));
    CCArray.iter (fun t -> assert(Literal.no_prop_invariant t)) (Env.C.lits c)
=======
    if not (Env.C.Seq.terms c |> Iter.for_all Term.DB.is_closed) then (
      CCFormat.printf "not closed:@[%a@]@." Env.C.pp c;
      CCFormat.printf "proof:@[%a@]@." Proof.S.pp_tstp (Env.C.proof c);
      assert false;
    );
    if not (Env.C.lits c |> Literals.vars_distinct) then (
      CCFormat.printf "variables are not distinct:@[%a@]@." Env.C.pp c;
      CCFormat.printf "proof:@[%a@]@." Proof.S.pp_tstp (Env.C.proof c);
      assert false;
    );
    CCArray.iter (fun t -> assert(Literal.no_prop_invariant t)) (Env.C.lits c);
    assert (Env.check_fragment c)
>>>>>>> 68a666e9

  let[@inline] check_clauses_ seq =
    Iter.iter check_clause_ seq

  (** One iteration of the main loop ("given clause loop") *)
  let given_clause_step ?(generating=true) num =
    E.step_init();
    (* select next given clause *)
    match Env.next_passive () with
    | None ->
      (* final check: might generate other clauses *)
      let clauses =
        Env.do_generate ~full:true ()
      in
      if Iter.is_empty clauses
      then Sat
      else (
        let clauses = clauses
                      |> Iter.filter_map
                        (fun c ->
                           check_clause_ c;
                           let c, _ = Env.unary_simplify c in
                           if Env.is_trivial c || Env.is_active c || Env.is_passive c
                           then None
                           else Some c)
                      |> Iter.to_list in
        Util.debugf 2 ~section "@[<2>inferred @{<green>new clauses@}@ @[<v>%a@]@]"
          (fun k->k (CCFormat.list Env.C.pp) clauses);
        Env.add_passive (Iter.of_list clauses);
        Unknown
      )
    | Some c ->
      (* Util.debugf ~section 1 "@[<2>@{<green>given@} (before simplification):@ `@[%a@]`@]"
            (fun k->k Env.C.pp c); *)
      check_clause_ c;
      Util.incr_stat stat_steps;
      begin match Env.all_simplify c with
        | [], _ ->
          Util.incr_stat stat_redundant_given;
          Util.debugf ~section 2 "@[<2>given clause dropped@ @[%a@]@]"
            (fun k->k Env.C.pp c);
          Unknown
<<<<<<< HEAD
        )
      | Some c ->
        check_clause_ c;
        Util.incr_stat stat_steps;
        begin match Env.all_simplify c with
          | [], _ ->
            Util.incr_stat stat_redundant_given;
            Util.debugf ~section 2 "@[<2>given clause dropped @[%a@]@@]"
              (fun k->k Env.C.pp c);
            Unknown
          | l, _ when List.exists Env.C.is_empty l ->
            (* empty clause found *)
            let proof = Env.C.proof (List.find Env.C.is_empty l) in
            Unsat proof
          | c :: l', _ ->
            (* put clauses of [l'] back in passive set *)
            (* assert(List.for_all (fun c -> 
=======
        | l, _ when List.exists Env.C.is_empty l ->
          (* empty clause found *)
          let proof = Env.C.proof (List.find Env.C.is_empty l) in
          Unsat proof
        | c :: l', _ ->
          (* put clauses of [l'] back in passive set *)
          assert(List.for_all (fun c -> 
>>>>>>> 68a666e9
              let is_prop_encoded = 
                Env.C.Seq.terms c |> Iter.for_all  Lambda.is_properly_encoded in
              if not is_prop_encoded then (
                CCFormat.printf "IMPROPERLY ENCODED: %a" Env.C.pp c;
              );
<<<<<<< HEAD
              is_prop_encoded) (c::l')); *)
            Env.add_passive (Iter.of_list l');
            (* process the clause [c] *)
            let new_clauses = CCVector.create () in
            (* very expensive assert *)
            (* assert (not (Env.is_redundant c)); *)
            (* process the given clause! *)
            (* (match Env.C.is_inj_axiom c with
               | Some (sym,i) -> Env.Ctx.set_injective_for_arg sym i
               | None -> ()); *)
            Util.incr_stat stat_processed_given;
            Util.debugf ~section 1 "@[@{<Yellow>### step %5d ###@}@]"(fun k->k num);
            Util.debugf ~section 1 "@[<2>@{<green>given@} (%d steps, penalty %d):@ `@[%a@]`@]"
              (fun k->k num (Env.C.penalty c) Env.C.pp c);
            (* find clauses that are subsumed by given in active_set *)
            let subsumed_active = Env.C.ClauseSet.to_seq (Env.subsumed_by c) in
            Env.remove_active subsumed_active;
            Env.remove_simpl subsumed_active;
            (* add given clause to simpl_set *)
            Env.add_simpl (Iter.singleton c);
            (* simplify active set using c *)
            let simplified_actives, newly_simplified = Env.backward_simplify c in
            let simplified_actives = Env.C.ClauseSet.to_seq simplified_actives in
            (* the simplified active clauses are removed from active set and
               added to the set of new clauses. Their descendants are also removed
               from passive set *)
            check_clauses_ simplified_actives;
            check_clauses_ newly_simplified;
            Env.remove_active simplified_actives;
            Env.remove_simpl simplified_actives;
            CCVector.append_seq new_clauses newly_simplified;
            (* add given clause to active set *)
            Env.add_active (Iter.singleton c);
            (* do inferences between c and the active set (including c),
               if [generate] is set to true *)
            let inferred_clauses = if generating
              then Env.generate c
              else Iter.empty in
            (* simplification of inferred clauses w.r.t active set; only the non-trivial ones
               are kept (by list-simplify) *)
            let inferred_clauses =
              Iter.filter_map
                (fun c ->
                   check_clause_ c;
                   let c, _ = Env.forward_simplify c in
                   check_clause_ c;
                   (* keep clauses  that are not redundant *)
                   if Env.is_trivial c || Env.is_active c || Env.is_passive c
                   then (
                     Util.debugf ~section 5 "clause `@[%a@]` is trivial, dump" (fun k->k Env.C.pp c);
                     None
                   ) else Some c)
                inferred_clauses
            in
            CCVector.append_seq new_clauses inferred_clauses;
            Util.debugf ~section 2 "@[<2>inferred @{<green>new clauses@}:@ [@[<v>%a@]]@]"
              (fun k->k (Util.pp_seq Env.C.pp) (CCVector.to_seq new_clauses));
            (* add new clauses (including simplified active clauses)
               to passive set and simpl_set *)
            Env.add_passive (CCVector.to_seq new_clauses);
            (* test whether the empty clause has been found *)
            match Env.get_some_empty_clause () with
              | None -> Unknown
              | Some c -> Unsat (Env.C.proof c)
        end
=======
              is_prop_encoded) (c::l'));
          Env.add_passive (Iter.of_list l');
          (* process the clause [c] *)
          let new_clauses = CCVector.create () in
          (* very expensive assert *)
          (* assert (not (Env.is_redundant c)); *)
          (* process the given clause! *)
          Util.incr_stat stat_processed_given;
          Util.debugf ~section 1 "@[@{<Yellow>### step %5d ###@}@]"(fun k->k num);
          Util.debugf ~section 1 "@[<2>@{<green>given@} (%d steps, penalty %d):@ `@[%a@]`@]"
            (fun k->k num (Env.C.penalty c) Env.C.pp c);
          Util.debugf ~section 1 "@[proof:@[%a@]@]" (fun k -> k Proof.S.pp_tstp (Env.C.proof c));
          (* find clauses that are subsumed by given in active_set *)
          let subsumed_active = Env.C.ClauseSet.to_seq (Env.subsumed_by c) in
          Env.remove_active subsumed_active;
          Env.remove_simpl subsumed_active;
          (* add given clause to simpl_set *)
          Env.add_simpl (Iter.singleton c);
          (* simplify active set using c *)
          let simplified_actives, newly_simplified = Env.backward_simplify c in
          let simplified_actives = Env.C.ClauseSet.to_seq simplified_actives in
          (* the simplified active clauses are removed from active set and
             added to the set of new clauses. Their descendants are also removed
             from passive set *)
          check_clauses_ simplified_actives;
          check_clauses_ newly_simplified;
          Env.remove_active simplified_actives;
          Env.remove_simpl simplified_actives;
          CCVector.append_seq new_clauses newly_simplified;
          (* add given clause to active set *)
          Env.add_active (Iter.singleton c);
          (* do inferences between c and the active set (including c),
             if [generate] is set to true *)
          let inferred_clauses = if generating
            then Env.generate c
            else Iter.empty in
          (* simplification of inferred clauses w.r.t active set; only the non-trivial ones
             are kept (by list-simplify) *)
          let inferred_clauses =
            Iter.filter_map
              (fun c ->
                 check_clause_ c;
                 let c, _ = Env.forward_simplify c in
                 check_clause_ c;
                 (* keep clauses  that are not redundant *)
                 if Env.is_trivial c || Env.is_active c || Env.is_passive c
                 then (
                   Util.debugf ~section 5 "clause `@[%a@]` is trivial, dump" (fun k->k Env.C.pp c);
                   None
                 ) else Some c)
              inferred_clauses
          in
          CCVector.append_seq new_clauses inferred_clauses;
          Util.debugf ~section 2 "@[<2>inferred @{<green>new clauses@}:@ [@[<v>%a@]]@]"
            (fun k->k (Util.pp_seq Env.C.pp) (CCVector.to_seq new_clauses));
          (* add new clauses (including simplified active clauses)
             to passive set and simpl_set *)
          Env.add_passive (CCVector.to_seq new_clauses);
          (* test whether the empty clause has been found *)
          match Env.get_some_empty_clause () with
          | None -> Unknown
          | Some c -> Unsat (Env.C.proof c)
      end
>>>>>>> 68a666e9

  let given_clause ?(generating=true) ?steps ?timeout () =
    if CCOpt.is_some !e_path then (
      EInterface.set_e_bin (CCOpt.get_exn !e_path)
    );

    (* num: number of steps done so far *)
    let rec do_step num =
      if check_timeout timeout then Timeout, num
      else match steps with
        | Some i when num >= i -> Unknown, num
        | _ ->
          (* do one step *)
          if !_progress then print_progress num ~steps;

          if should_try_e timeout then (
            let res = EInterface.try_e (Env.get_active ()) (Env.get_passive ()) in
            match res with 
            | Some c -> Env.add_passive (Iter.singleton c);
            | _ -> ()
          );

          let status = given_clause_step ~generating num in
          match status with
          | Sat | Unsat _ | Error _ -> status, num (* finished *)
          | Timeout -> assert false
          | Unknown -> do_step (num+1)
    in
    do_step 0

  let presaturate () =
    given_clause ?steps:None ?timeout:None ~generating:false ()

  let check_fragment () =
    if not (Env.get_passive () |> Iter.for_all Env.check_fragment)
    then invalid_arg "Problem out of fragment"

  let () =
    if Env.flex_get k_check_lambda_free then (
      Signal.on_every Env.on_start check_fragment;
    )
end

let () =
  Params.add_opts
    [ "--progress", Arg.Set _progress, " progress bar";
      "-p", Arg.Set _progress, " alias to --progress";
      "--check-types", Arg.Set _check_types, " check types in new clauses";
      "--try-e", Arg.String (fun path -> e_path := Some path), " try the given eprover binary on the problem"
    ]<|MERGE_RESOLUTION|>--- conflicted
+++ resolved
@@ -18,12 +18,9 @@
 
 let section = Util.Section.make ~parent:Const.section "saturate"
 
-<<<<<<< HEAD
 let k_enable_combinators = Flex_state.create_key ()
 
-=======
 let k_check_lambda_free = Flex_state.create_key ()
->>>>>>> 68a666e9
 
 let check_timeout = function
   | None -> false
@@ -89,7 +86,6 @@
 
   let[@inline] check_clause_ c = 
     if !_check_types then Env.C.check_types c;
-<<<<<<< HEAD
     assert (Env.C.Seq.terms c |> Iter.for_all Term.DB.is_closed);
     assert (Env.C.lits c |> Literals.vars_distinct);
     if Env.flex_get k_enable_combinators &&
@@ -100,20 +96,6 @@
       CCFormat.printf "proof : %a.\n" Proof.S.pp_normal (Env.C.proof c);
       assert(false));
     CCArray.iter (fun t -> assert(Literal.no_prop_invariant t)) (Env.C.lits c)
-=======
-    if not (Env.C.Seq.terms c |> Iter.for_all Term.DB.is_closed) then (
-      CCFormat.printf "not closed:@[%a@]@." Env.C.pp c;
-      CCFormat.printf "proof:@[%a@]@." Proof.S.pp_tstp (Env.C.proof c);
-      assert false;
-    );
-    if not (Env.C.lits c |> Literals.vars_distinct) then (
-      CCFormat.printf "variables are not distinct:@[%a@]@." Env.C.pp c;
-      CCFormat.printf "proof:@[%a@]@." Proof.S.pp_tstp (Env.C.proof c);
-      assert false;
-    );
-    CCArray.iter (fun t -> assert(Literal.no_prop_invariant t)) (Env.C.lits c);
-    assert (Env.check_fragment c)
->>>>>>> 68a666e9
 
   let[@inline] check_clauses_ seq =
     Iter.iter check_clause_ seq
@@ -156,25 +138,6 @@
           Util.debugf ~section 2 "@[<2>given clause dropped@ @[%a@]@]"
             (fun k->k Env.C.pp c);
           Unknown
-<<<<<<< HEAD
-        )
-      | Some c ->
-        check_clause_ c;
-        Util.incr_stat stat_steps;
-        begin match Env.all_simplify c with
-          | [], _ ->
-            Util.incr_stat stat_redundant_given;
-            Util.debugf ~section 2 "@[<2>given clause dropped @[%a@]@@]"
-              (fun k->k Env.C.pp c);
-            Unknown
-          | l, _ when List.exists Env.C.is_empty l ->
-            (* empty clause found *)
-            let proof = Env.C.proof (List.find Env.C.is_empty l) in
-            Unsat proof
-          | c :: l', _ ->
-            (* put clauses of [l'] back in passive set *)
-            (* assert(List.for_all (fun c -> 
-=======
         | l, _ when List.exists Env.C.is_empty l ->
           (* empty clause found *)
           let proof = Env.C.proof (List.find Env.C.is_empty l) in
@@ -182,79 +145,11 @@
         | c :: l', _ ->
           (* put clauses of [l'] back in passive set *)
           assert(List.for_all (fun c -> 
->>>>>>> 68a666e9
               let is_prop_encoded = 
                 Env.C.Seq.terms c |> Iter.for_all  Lambda.is_properly_encoded in
               if not is_prop_encoded then (
                 CCFormat.printf "IMPROPERLY ENCODED: %a" Env.C.pp c;
               );
-<<<<<<< HEAD
-              is_prop_encoded) (c::l')); *)
-            Env.add_passive (Iter.of_list l');
-            (* process the clause [c] *)
-            let new_clauses = CCVector.create () in
-            (* very expensive assert *)
-            (* assert (not (Env.is_redundant c)); *)
-            (* process the given clause! *)
-            (* (match Env.C.is_inj_axiom c with
-               | Some (sym,i) -> Env.Ctx.set_injective_for_arg sym i
-               | None -> ()); *)
-            Util.incr_stat stat_processed_given;
-            Util.debugf ~section 1 "@[@{<Yellow>### step %5d ###@}@]"(fun k->k num);
-            Util.debugf ~section 1 "@[<2>@{<green>given@} (%d steps, penalty %d):@ `@[%a@]`@]"
-              (fun k->k num (Env.C.penalty c) Env.C.pp c);
-            (* find clauses that are subsumed by given in active_set *)
-            let subsumed_active = Env.C.ClauseSet.to_seq (Env.subsumed_by c) in
-            Env.remove_active subsumed_active;
-            Env.remove_simpl subsumed_active;
-            (* add given clause to simpl_set *)
-            Env.add_simpl (Iter.singleton c);
-            (* simplify active set using c *)
-            let simplified_actives, newly_simplified = Env.backward_simplify c in
-            let simplified_actives = Env.C.ClauseSet.to_seq simplified_actives in
-            (* the simplified active clauses are removed from active set and
-               added to the set of new clauses. Their descendants are also removed
-               from passive set *)
-            check_clauses_ simplified_actives;
-            check_clauses_ newly_simplified;
-            Env.remove_active simplified_actives;
-            Env.remove_simpl simplified_actives;
-            CCVector.append_seq new_clauses newly_simplified;
-            (* add given clause to active set *)
-            Env.add_active (Iter.singleton c);
-            (* do inferences between c and the active set (including c),
-               if [generate] is set to true *)
-            let inferred_clauses = if generating
-              then Env.generate c
-              else Iter.empty in
-            (* simplification of inferred clauses w.r.t active set; only the non-trivial ones
-               are kept (by list-simplify) *)
-            let inferred_clauses =
-              Iter.filter_map
-                (fun c ->
-                   check_clause_ c;
-                   let c, _ = Env.forward_simplify c in
-                   check_clause_ c;
-                   (* keep clauses  that are not redundant *)
-                   if Env.is_trivial c || Env.is_active c || Env.is_passive c
-                   then (
-                     Util.debugf ~section 5 "clause `@[%a@]` is trivial, dump" (fun k->k Env.C.pp c);
-                     None
-                   ) else Some c)
-                inferred_clauses
-            in
-            CCVector.append_seq new_clauses inferred_clauses;
-            Util.debugf ~section 2 "@[<2>inferred @{<green>new clauses@}:@ [@[<v>%a@]]@]"
-              (fun k->k (Util.pp_seq Env.C.pp) (CCVector.to_seq new_clauses));
-            (* add new clauses (including simplified active clauses)
-               to passive set and simpl_set *)
-            Env.add_passive (CCVector.to_seq new_clauses);
-            (* test whether the empty clause has been found *)
-            match Env.get_some_empty_clause () with
-              | None -> Unknown
-              | Some c -> Unsat (Env.C.proof c)
-        end
-=======
               is_prop_encoded) (c::l'));
           Env.add_passive (Iter.of_list l');
           (* process the clause [c] *)
@@ -318,7 +213,6 @@
           | None -> Unknown
           | Some c -> Unsat (Env.C.proof c)
       end
->>>>>>> 68a666e9
 
   let given_clause ?(generating=true) ?steps ?timeout () =
     if CCOpt.is_some !e_path then (
