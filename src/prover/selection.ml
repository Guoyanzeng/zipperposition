--- conflicted
+++ resolved
@@ -219,13 +219,12 @@
   Params.add_to_mode "ho-complete-basic" (fun () ->
     _ho_restriction := `NoHigherOrderVariables
   );
-<<<<<<< HEAD
   Params.add_to_mode "lambda-free" (fun () ->
-=======
+    _ho_restriction := `NoHigherOrderVariables
+  );
   Params.add_to_mode "ho-competitive" (fun () ->
     _ho_restriction := `NoHigherOrderVariables
   );
   Params.add_to_mode "ho-pragmatic" (fun () ->
->>>>>>> bcde556a
     _ho_restriction := `NoHigherOrderVariables
   );