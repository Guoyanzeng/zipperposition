
(* This file is free software, part of Logtk. See file "license" for more details. *)

(** {1 Unique Identifiers} *)

(** An {!ID.t} is a unique identifier (an integer) with a human-readable name.
    We use those to give names to variables that are not hashconsed (the hashconsing
    does not play nice with names).

    An identifier is primarily determined by its [id] (a unique number for
    this identifier), and contains a string name for readability.
    Sometimes we display identifiers as "name/id".

    Identifiers are {b generative}: you can easily create new ones
    or copy them.

    Identifiers can carry some {b payload} (values, of type {!exn} because
    it's extensible). It is useful to remember easily some
    information about the identifier (e.g. special sugar notation,
    whether it's a skolem, etc.)

<<<<<<< HEAD

    @since 1.0
=======
    @since 1.5
>>>>>>> 1a4c7879
*)

type t = private {
  id: int;
  name: string;
  mutable payload: exn list; (** Use [exn] as an open type for user-defined payload *)
}

val make : string -> t
(** Makes a fresh ID *)

val makef : ('a, Format.formatter, unit, t) format4 -> 'a

val copy : t -> t
(** Copy with a new ID *)

val id : t -> int
val name : t -> string
val payload : t -> exn list

val payload_find: f:(exn -> 'a option) -> t -> 'a option

val payload_pred: f:(exn -> bool) -> t -> bool

val set_payload : ?can_erase:(exn -> bool) -> t -> exn -> unit
(** Set given exception as payload.
    @param can_erase if provided, checks whether an existing value
      is to be replaced instead of adding a new entry *)

include Interfaces.HASH with type t := t
include Interfaces.ORD with type t := t
include Interfaces.PRINT with type t := t

(** NOTE: default printer does not display the {!id} field *)

val pp_full : t CCFormat.printer
(** Prints the ID with its internal number *)

val pp_fullc : t CCFormat.printer
(** Prints the ID with its internal number colored in gray (better for
    readability). Only use for debugging. *)

val pp_tstp : t CCFormat.printer
val pp_zf : t CCFormat.printer

val gensym : unit -> t
(** Generate a new ID with a new, unique name *)

module Map : CCMap.S with type key = t
module Set : CCSet.S with type elt = t
module Tbl : CCHashtbl.S with type key = t


exception Attr_infix of string
(** Infix name for pretty-printing *)

exception Attr_prefix of string
(** Prefix name for pretty-printing *)

exception Attr_parameter of int
(** Parameter, used for HO unif *)

type skolem_kind = K_normal | K_ind (* inductive *)

exception Attr_skolem of skolem_kind * int

exception Attr_distinct

val as_infix : t -> string option
val is_infix : t -> bool

val as_prefix : t -> string option
val is_prefix : t -> bool

val as_parameter : t -> int option
val is_parameter : t -> bool

val is_skolem : t -> bool
(** [is_skolem id] returns [true] iff [id] is a Skolem symbol *)

val as_skolem : t -> skolem_kind option

val num_mandatory_args : t -> int
(** number of mandatory arguments of a skolem constant or 0 otherwise *)

val is_distinct_object : t -> bool
(** whether the identifier is a distinct object (as defined in TPTP syntax) *)<|MERGE_RESOLUTION|>--- conflicted
+++ resolved
@@ -19,12 +19,7 @@
     information about the identifier (e.g. special sugar notation,
     whether it's a skolem, etc.)
 
-<<<<<<< HEAD
-
     @since 1.0
-=======
-    @since 1.5
->>>>>>> 1a4c7879
 *)
 
 type t = private {
