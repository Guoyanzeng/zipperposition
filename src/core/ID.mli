--- conflicted
+++ resolved
@@ -7,9 +7,6 @@
     We use those to give names to variables that are not hashconsed (the hashconsing
     does not play nice with names).
 
-<<<<<<< HEAD
-  @since 1.0 *)
-=======
     An identifier is primarily determined by its [id] (a unique number for
     this identifier), and contains a string name for readability.
     Sometimes we display identifiers as "name/id".
@@ -22,9 +19,9 @@
     information about the identifier (e.g. special sugar notation,
     whether it's a skolem, etc.)
 
-    @since NEXT_RELEASE
+
+    @since 1.0
 *)
->>>>>>> da9c604d
 
 type t = private {
   id: int;
