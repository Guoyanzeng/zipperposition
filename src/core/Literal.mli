(* This file is free software, part of Zipperposition. See file "license" for more details. *)

(** {1 Literals} *)

(** Literals are the representation of atomic formulas in the clausal
    world of resolution/superposition provers.

    A literal is an atomic formula (equality or predicate), paired with a sign
    that carries negation.

    We also have special arithmetic literals that have the intuitive meaning,
    see {!Int_lit} and {!Rat_lit} for more details.
*)

type term = Term.t

(** a literal, that is, a signed atomic formula *)
type t = private
  | True
  | False
  | Equation of term * term * bool
  | Int of Int_lit.t
  | Rat of Rat_lit.t

val equal_com : t -> t -> bool     (** commutative equality of lits *)

val compare : t -> t -> int     (** lexicographic comparison of literals *)

include Interfaces.HASH with type t := t

val hash : t -> int               (** hashing of literal *)

val weight : t -> int             (** weight of the lit (sum of weights of terms) *)
<<<<<<< HEAD
val ho_weight : t -> int          (** ho weight of the lit (sum of weights of terms,
                                      ignoring applied variables and lambda prefixes *)
=======

>>>>>>> 0db8cfa9
val heuristic_weight : (term -> int) -> t -> int   (** heuristic difficulty to eliminate lit *)

val depth : t -> int              (** depth of literal *)
<<<<<<< HEAD
=======

val sign : t -> bool
>>>>>>> 0db8cfa9

val is_pos : t -> bool            (** is the literal positive? *)

val is_neg : t -> bool            (** is the literal negative? *)

val is_eqn : t -> bool            (** is the literal a proper (in)equation or prop? *)

val is_prop : t -> bool           (** is the literal a boolean proposition? *)

val is_eq : t -> bool             (** is the literal of the form a = b? *)

val is_neq : t -> bool            (** is the literal of the form a != b? *)
val is_essentially_prop : t -> bool (** is the literal non-equational literal of type Prop *)

val is_arith : t -> bool
val is_arith_eqn : t -> bool    (** = or != *)

val is_arith_eq : t -> bool
val is_arith_neq : t -> bool
val is_arith_ineq : t -> bool   (** < or <= *)

val is_arith_less : t -> bool
val is_arith_lesseq : t -> bool
val is_arith_divides : t -> bool

val is_rat : t -> bool
val is_rat_eq : t -> bool
val is_rat_less : t -> bool

val mk_eq : term -> term -> t
(** build literals. If sides so not have the same sort,
    a SortError will be raised. An ordering must be provided *)

val mk_neq : term -> term -> t

val mk_lit : term -> term -> bool -> t

val mk_prop : term -> bool -> t   (** proposition *)

val mk_true : term -> t     (** true proposition *)

val mk_false : term -> t    (** false proposition *)

val mk_tauto : t (** tautological literal *)

val mk_absurd : t (** absurd literal, like ~ true *)

val mk_arith : Int_lit.t -> t
val mk_arith_op : Int_lit.op -> Z.t Monome.t -> Z.t Monome.t -> t
val mk_arith_eq : Z.t Monome.t -> Z.t Monome.t -> t
val mk_arith_neq : Z.t Monome.t -> Z.t Monome.t -> t
val mk_arith_less : Z.t Monome.t -> Z.t Monome.t -> t
val mk_arith_lesseq : Z.t Monome.t -> Z.t Monome.t -> t

val mk_divides : ?sign:bool -> Z.t -> power:int -> Z.t Monome.t -> t
val mk_not_divides : Z.t -> power:int -> Z.t Monome.t -> t

val mk_rat : Rat_lit.t -> t
val mk_rat_op : Rat_lit.op -> Q.t Monome.t -> Q.t Monome.t -> t
val mk_rat_eq : Q.t Monome.t -> Q.t Monome.t -> t
val mk_rat_less : Q.t Monome.t -> Q.t Monome.t -> t

val no_prop_invariant : t -> bool

val mk_constraint : term -> term -> t
(** [mk_constraint t u] makes a disequation or a HO constraint depending
    on how [t] and [u] look. *)

val matching : ?subst:Subst.t -> pattern:t Scoped.t -> t Scoped.t ->
  (Subst.t * Builtin.Tag.t list) Iter.t
(** checks whether subst(lit_a) matches lit_b. Returns alternative
    substitutions s such that s(lit_a) = lit_b and s contains subst. *)

val subsumes : ?subst:Subst.t -> t Scoped.t -> t Scoped.t ->
  (Subst.t * Builtin.Tag.t list) Iter.t
(** More general version of {!matching}, yields [subst]
    such that [subst(lit_a) => lit_b]. *)

val variant : ?subst:Subst.t -> t Scoped.t -> t Scoped.t ->
  (Subst.t * Builtin.Tag.t list) Iter.t

val unify :
  ?subst:Unif_subst.t -> t Scoped.t -> t Scoped.t ->
  (Unif_subst.t * Builtin.Tag.t list) Iter.t

val are_variant : t -> t -> bool

val apply_subst : Subst.Renaming.t -> Subst.t -> t Scoped.t -> t

val apply_subst_no_simp : Subst.Renaming.t -> Subst.t -> t Scoped.t -> t

val apply_subst_list : Subst.Renaming.t -> Subst.t -> t list Scoped.t -> t list

exception Lit_is_constraint

val negate : t -> t
(** negate literal *)

val is_constraint : t -> bool
(** Is the literal a constraint? *)

val is_ho_constraint : t -> bool

val of_unif_subst: Subst.Renaming.t -> Unif_subst.t -> t list
(** Make a list of (negative) literals out of the unification constraints
    contained in this substitution. *)

val map : (term -> term) -> t -> t (** functor *)
<<<<<<< HEAD
=======

val map_no_simp : (term -> term) -> t -> t (** functor, does not simplify *)

>>>>>>> 0db8cfa9
val fold : ('a -> term -> 'a) -> 'a -> t -> 'a  (** basic fold *)

val for_all : (term -> bool) -> t -> bool  (** for the term or both terms of the literal *)

val vars : t -> Type.t HVar.t list (** gather variables *)

val var_occurs : Type.t HVar.t -> t -> bool

val is_ground : t -> bool
<<<<<<< HEAD
val symbols : ?include_types:bool -> t -> ID.Set.t
val root_terms : t -> term list (** all the terms immediatly under the lit *)
=======

val symbols : t -> ID.Set.t

val root_terms : t -> term list (** all the terms immediately under the lit *)
>>>>>>> 0db8cfa9

val to_ho_term : t -> term option
(** Conversion to higher-order term using {!Term.Form} *)

val as_ho_predicate : t -> (Term.var * term * term list * bool) option
(** View on literals [F t1…tn] and [¬ (F t1…tn)] *)

val is_ho_predicate : t -> bool
(** Does {!as_ho_predicate} return Some? *)

module Set : CCSet.S with type elt = t

(** {2 Basic semantic checks} *)

val is_trivial : t -> bool

val is_absurd : t -> bool

val is_absurd_tags : t -> Proof.tag list (** if [is_absurd lit], return why *)
val is_app_var_eq : t -> bool

val is_type_pred : t -> bool
val is_typex_pred : t -> bool (* like in E, type predicate with multiple variables *)

val is_propositional : t -> bool

val as_inj_def : t -> (ID.t * (Term.var * Term.var) list) option
val is_pure_var : t -> bool
val as_pos_pure_var : t -> (Term.var * Term.var) option

val fold_terms :
  ?position:Position.t -> ?vars:bool -> ?var_args:bool -> ?fun_bodies:bool -> ?ty_args:bool -> 
  which:[<`Max|`All] ->
  ?ord:Ordering.t ->
  subterms:bool ->
  t ->
  term Position.With.t Iter.t
(** Iterate on terms, maybe subterms, of the literal.
    Variables are ignored if [vars] is [false].

    [vars] decides whether variables are iterated on too (default [false])
    [var_args] decides whether arguments of applied variables are iterated on too
    [fun_bodies] decides whether bodies of lambda-expressions are iterated on too
    [ty_args] decides whether type arguments are iterated on too
    [subterms] decides whether strict subterms, not only terms that
    occur directly under the literal, are explored.

    [which] is used to decide which terms to visit:
    - if [which] is [`Max], only the maximal terms are explored
    - if [which] is [`All], all root terms are explored *)

val normalize_eq : t -> t option

(** {2 Comparisons} *)
module Comp : sig
  val max_terms : ord:Ordering.t -> t -> term list
  (** Maximal terms of the literal *)

  val compare : ord:Ordering.t -> t -> t -> Comparison.t
  (** partial comparison of literals under the given term ordering *)
end

module Seq : sig
  val terms : t -> term Iter.t
  val vars :  t -> Type.t HVar.t Iter.t
  val symbols : ?include_types:bool -> t -> ID.t Iter.t
end

(** {2 Positions} *)
module Pos : sig
  type split = {
    lit_pos : Position.t;
    term_pos : Position.t;
    term : term;
  }
  (** Full description of a position in a literal. It contains:
      - [lit_pos]: the literal-prefix of the position
      - [term_pos]: the suffix that describes a subterm position
      - [term]: the term root, just under the literal itself.
      given this, applying T.Pos.at to the subterm position and
      the root term we obtain the sub-term itself. *)

  val split : t -> Position.t -> split
  (** @raise Invalid_argument if the position is incorrect *)

  val at : t -> Position.t -> term
  (** Subterm at given position, or
      @raise Invalid_argument if the position is invalid *)

  val replace : t -> at:Position.t -> by:term -> t
  (** Replace subterm, or
      @raise Invalid_argument if the position is invalid *)

  val cut : t -> Position.t -> Position.t * Position.t
  (** cut the subterm position off. For instance a position "left.1.2.stop"
      in an equation "l=r" will yield
      "left.stop", "1.2.stop".

      it always holds that [let a,b = cut p in Position.append a b = p] *)

  val root_term : t -> Position.t -> term
  (** Obtain the term at the given position, at the root of the literal.
      It should hold that
      [root_term lit p = [at lit (fst (cut p))]]. *)

  val term_pos : t -> Position.t -> Position.t
  (** [term_pos lit p = snd (cut lit p)], the subterm position. *)

  val is_max_term : ord:Ordering.t -> t -> Position.t -> bool
  (** Is the term at the given position, maximal in the literal w.r.t this
      ordering? In other words, if the term is replaced by a smaller term,
      can the whole literal becomes smaller? *)
end

val replace : t -> old:term -> by:term -> t
(** [replace lit ~old ~by] syntactically replaces all occurrences of [old]
    in [lit] by the term [by]. *)

(** {2 Specific views} *)
module View : sig
  val as_eqn : t -> (term * term * bool) option

  val get_eqn : t -> Position.t -> (term * term * bool) option
  (** View of a Prop or Equation literal, oriented by the position. If the
      position selects its left term, return l, r, otherwise r, l.
      for propositions it will always be p, true.
      @return None for other literals
      @raise Invalid_argument if the position doesn't match the literal. *)

  val get_arith : t -> Int_lit.t option
  (** Extract an arithmetic literal *)

  val focus_arith : t -> Position.t -> Int_lit.Focus.t option
  (** Focus on a specific term in an arithmetic literal. The focused term is
      removed from its monome, and its coefficient is returned. *)

  val unfocus_arith : Int_lit.Focus.t -> t

  val get_rat : t -> Rat_lit.t option
  (** Extract an arithmetic literal *)

  val focus_rat : t -> Position.t -> Rat_lit.Focus.t option
  (** Focus on a specific term in an arithmetic literal. The focused term is
      removed from its monome, and its coefficient is returned. *)

  val unfocus_rat : Rat_lit.Focus.t -> t
end

(** {2 Conversions} *)
module Conv : sig
  type hook_from = term SLiteral.t -> t option
  type hook_to = t -> term SLiteral.t option

  val of_form : ?hooks:hook_from list -> term SLiteral.t -> t
  (** Conversion from a formula. By default no ordering or arith theory
      is considered.
      @raise Invalid_argument if the formula is not atomic. *)

  val to_form : ?hooks:hook_to list -> t -> term SLiteral.t

  val to_s_form :
    ?allow_free_db:bool -> ?ctx:Term.Conv.ctx -> ?hooks:hook_to list ->
    t -> TypedSTerm.Form.t

  val lit_to_tst : ?ctx:Term.Conv.ctx -> term SLiteral.t  -> TypedSTerm.t
end

(** {2 IO} *)

type print_hook = CCFormat.t -> t -> bool
(** might print the literal on the given buffer.
    @return true if it printed, false otherwise *)

val add_default_hook : print_hook -> unit

val pp_debug : ?hooks:print_hook list -> t CCFormat.printer

val pp : t CCFormat.printer
val pp_zf : t CCFormat.printer
val pp_tstp : t CCFormat.printer
val to_string : t -> string<|MERGE_RESOLUTION|>--- conflicted
+++ resolved
@@ -31,20 +31,11 @@
 val hash : t -> int               (** hashing of literal *)
 
 val weight : t -> int             (** weight of the lit (sum of weights of terms) *)
-<<<<<<< HEAD
 val ho_weight : t -> int          (** ho weight of the lit (sum of weights of terms,
                                       ignoring applied variables and lambda prefixes *)
-=======
-
->>>>>>> 0db8cfa9
 val heuristic_weight : (term -> int) -> t -> int   (** heuristic difficulty to eliminate lit *)
 
 val depth : t -> int              (** depth of literal *)
-<<<<<<< HEAD
-=======
-
-val sign : t -> bool
->>>>>>> 0db8cfa9
 
 val is_pos : t -> bool            (** is the literal positive? *)
 
@@ -153,12 +144,7 @@
     contained in this substitution. *)
 
 val map : (term -> term) -> t -> t (** functor *)
-<<<<<<< HEAD
-=======
-
-val map_no_simp : (term -> term) -> t -> t (** functor, does not simplify *)
-
->>>>>>> 0db8cfa9
+
 val fold : ('a -> term -> 'a) -> 'a -> t -> 'a  (** basic fold *)
 
 val for_all : (term -> bool) -> t -> bool  (** for the term or both terms of the literal *)
@@ -168,15 +154,8 @@
 val var_occurs : Type.t HVar.t -> t -> bool
 
 val is_ground : t -> bool
-<<<<<<< HEAD
 val symbols : ?include_types:bool -> t -> ID.Set.t
 val root_terms : t -> term list (** all the terms immediatly under the lit *)
-=======
-
-val symbols : t -> ID.Set.t
-
-val root_terms : t -> term list (** all the terms immediately under the lit *)
->>>>>>> 0db8cfa9
 
 val to_ho_term : t -> term option
 (** Conversion to higher-order term using {!Term.Form} *)
