--- conflicted
+++ resolved
@@ -157,12 +157,8 @@
 val is_ground : t -> bool
 
 val symbols : t -> ID.Set.t
-<<<<<<< HEAD
-
-val root_terms : t -> term list (** all the terms immediatly under the lit *)
-=======
+
 val root_terms : t -> term list (** all the terms immediately under the lit *)
->>>>>>> 10aa859d
 
 val to_ho_term : t -> term option
 (** Conversion to higher-order term using {!Term.Form} *)
