--- conflicted
+++ resolved
@@ -4,13 +4,8 @@
   (name logtk)
   (public_name logtk)
   (synopsis "core data structures and algorithms for Logtk")
-<<<<<<< HEAD
   (libraries containers containers.data iter oseq zarith unix)
-  (flags :standard -w -32-50)
-=======
-  (libraries containers containers.data iter zarith unix)
   (flags :standard -w -32)
->>>>>>> b2779fd7
   (c_names util_stubs)
   (c_flags -Wextra -Wno-unused-parameter)
 )