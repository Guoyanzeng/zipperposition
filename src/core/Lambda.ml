--- conflicted
+++ resolved
@@ -5,6 +5,8 @@
 
 let prof_whnf = ZProf.make "term.whnf"
 let prof_snf = ZProf.make "term.snf"
+let prof_eta_expand = ZProf.make "term.eta_expand"
+let prof_eta_reduce = ZProf.make "term.eta_reduce"
 
 let section = Util.Section.make "lambdas"
 
@@ -120,12 +122,8 @@
         end) 
     else t
 
-<<<<<<< HEAD
   (* if top_level_only is true, then eta_expand will not recurse *)
   let eta_expand_rec ?(top_level_only=false) t =
-=======
-  let eta_expand t =
->>>>>>> 3ca5d46a
     let rec aux t = match T.ty t with
       | T.NoType -> t
       | T.HasType ty ->
@@ -167,21 +165,12 @@
                 if body' = body_reduced then body else T.bind ~ty ~varty b body_reduced
             in
             T.fun_l ty_args body
-<<<<<<< HEAD
-          ) else t
-=======
-          )
-        )
->>>>>>> 3ca5d46a
+          ) else t)
     in
     aux t
 
   (* compute eta-reduced normal form *)
-<<<<<<< HEAD
   let eta_reduce_aux ?(expand_quant=true) ?(full=true) t =      
-=======
-  let eta_reduce ?(full=true) t =      
->>>>>>> 3ca5d46a
     let q_reduce ~pref_len t =
       let hd, args = T.as_app t in
       let n = List.length args in
@@ -272,14 +261,11 @@
     let t' = ZProf.with_prof prof_snf snf_rec t in
     t'
 
-<<<<<<< HEAD
   let eta_expand t = ZProf.with_prof prof_eta_expand eta_expand_rec t
 
   let eta_reduce ?(expand_quant=true) ?(full=true) t =
     ZProf.with_prof prof_eta_reduce (eta_reduce_aux ~expand_quant ~full) t
 
-=======
->>>>>>> 3ca5d46a
 end
 
 module T = Term
