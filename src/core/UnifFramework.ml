module S = Subst
module LL = OSeq
module T = Term
module U = Unif
module Q = CCDeque
module PUP = PragUnifParams

module type PARAMETERS = sig
  exception NotInFragment
  exception NotUnifiable
  type flag_type
  val init_flag : flag_type
  val flex_state : Flex_state.t
  val identify_scope : T.t Scoped.t -> T.t Scoped.t -> T.t * T.t * Scoped.scope * S.t
  val frag_algs : unit -> (T.t Scoped.t -> T.t Scoped.t -> S.t -> S.t list) list
  val pb_oracle : (T.t Scoped.t -> T.t Scoped.t -> flag_type -> S.t -> Scoped.scope -> (S.t * flag_type) option LL.t)
  val oracle_composer : (Subst.t option OSeq.t) OSeq.t -> Subst.t option OSeq.t
end

(* Given a sequence of sequences (i.e., a generator) A
       take one element from the A[0],
       then one element from A[1] and A[0]
       then one element from A[2],A[1] and A[0], etc.. *)
let take_fair gens =
  (* Take one element from A[0],A[1],...,A[k-1] *)
  let rec take_first_k k acc gens =
    if k = 0 then (acc, gens)
    else (match gens () with 
        | OSeq.Nil -> (acc, OSeq.empty)
        | OSeq.Cons(x,xs) ->
          begin match x () with 
            | OSeq.Nil ->
              take_first_k (k-1) acc xs
            | OSeq.Cons(y, ys) ->
              let taken, new_gens = take_first_k (k-1) (OSeq.cons y acc) xs in
              (taken, OSeq.cons ys new_gens) end) in

  (* Take one element from A[0],A[1],...A[i-1]
      and then take one element from A[0],A[1],...,A[i]   *)
  let rec aux i gens =
    let taken, new_gens = take_first_k i OSeq.empty gens in
    if OSeq.is_empty new_gens then taken
    else (OSeq.append taken (function () -> aux (i+1) new_gens ())) 
  in
  aux 1 gens

module Make (P : PARAMETERS) = struct 
  exception PolymorphismDetected

  let rec nfapply_mono subst (t,sc) =
    let pref, tt = T.open_fun t in
    let t' =  
      begin match T.view tt with
        | T.Var _ ->
          if not (Type.is_ground (T.ty tt)) then (
            raise PolymorphismDetected
          );

          let u, _ = S.FO.deref subst (tt,sc) in
          if T.equal tt u then u
          else nfapply_mono subst (u,sc)
        | T.App (f0, l) ->
          let f = nfapply_mono subst (f0, sc) in
          let t =
            if T.equal f0 f then tt else T.app f l in
          
          let u = Lambda.whnf t in
          if T.equal t u
          then t
          else nfapply_mono subst (u,sc)
        | _ -> tt
      end in
    if T.equal tt t' then t
    else T.fun_l pref t'

  (* apply a substitution, possibly eta-expand because
     a type substitution might introduce a need for expansion and reduce to whnf *)
  let nfapply s u = Lambda.whnf @@ S.FO.apply S.Renaming.none s u

  let normalize s u =
    try
      if not (Type.is_ground (T.ty (fst u))) then
        raise PolymorphismDetected;

      nfapply_mono s u 
    with PolymorphismDetected -> 
      nfapply s u 

  let eta_expand_otf ~subst ~scope pref1 pref2 t1 t2 =
    let do_exp_otf n types t = 
      let remaining = CCList.drop n types in
      assert(List.length remaining != 0);
      let num_vars = List.length remaining in
      let vars = List.mapi (fun i ty -> 
          (* let ty = S.Ty.apply S.Renaming.none subst (ty,scope) in *)
          T.bvar ~ty (num_vars-1-i)) remaining in
      let shifted = T.DB.shift num_vars t in
      T.app shifted vars in

    if List.length pref1 = List.length pref2 then (t1, t2, pref1)
    else (
      let n1, n2 = List.length pref1, List.length pref2 in 
      if n1 < n2 then (do_exp_otf n1 pref2 t1,t2,pref2)
      else (t1,do_exp_otf n2 pref1 t2,pref1))

  let different_rigid_heads s t =
    not @@ T.is_var s && not @@ T.is_var t &&
    match T.view s with
    | T.DB _ -> not @@ T.is_bvar t
    | T.Const _  -> not @@ T.is_const t
    | T.AppBuiltin _ ->  not @@ T.is_appbuiltin t
    | _ -> false

  let do_unif problem subst unifscope =   
    let rec aux ~steps subst problem =
      let decompose args_l args_r rest flag =
        let rec zipped_with_flag = function 
          | [], [] -> []
          | x::xs, y::ys -> (x,y,flag) :: (zipped_with_flag (xs,ys))
          | _, _ -> invalid_arg "lists must be of the same size." in

        let new_args = zipped_with_flag (args_l,args_r) in

        let to_classify, rest = 
          if List.length rest <= 15
          then new_args@rest, []
          else new_args, rest in

        let sort_class =
          List.sort (fun (l,r,_) (l', r',_) ->
              let l,l' = CCPair.map_same (fun t -> T.head_term @@ snd @@ T.open_fun t) (l,l') in
              let r,r' = CCPair.map_same (fun t -> T.head_term @@ snd @@ T.open_fun t) (r,r') in
              if (not (Term.is_app l) || not (Term.is_app r)) &&
                 (not (Term.is_app l') || not (Term.is_app r')) then 0
              else if not (Term.is_app l) || not (Term.is_app r) then -1
              else if not (Term.is_app l') || not (Term.is_app r') then 1
              else Term.ho_weight l + Term.ho_weight r - 
                   Term.ho_weight l' - Term.ho_weight r'
            ) in

        let classify_one s =
          let rec follow_bindings t =
            let hd = T.head_term @@ snd @@ (T.open_fun t) in
            let derefed,_ = Subst.FO.deref subst (hd, unifscope) in
            if T.equal hd derefed then hd
            else follow_bindings derefed in

          let hd = follow_bindings s in

          if T.is_const hd then `Const
          else if T.is_var hd then `Var
          (* when it is bound variable, we do not know what will 
             happen when it is reduced *)
          else `Unknown in


        (* classifies the pairs as (rigid-rigid, flex-rigid, and flex-flex *)
        let rec classify = function 
          | ((lhs,rhs,flag) as cstr) :: xs ->
            let rr,fr,unsure,ff = classify xs in
            begin match classify_one lhs, classify_one rhs with 
              | `Const, `Const -> cstr::rr,fr,unsure,ff
              | _, `Const  | `Const, _ -> rr, cstr::fr, unsure, ff
              | _, `Unknown | `Unknown, _ -> rr, fr, cstr::unsure, ff
              | `Var, `Var -> rr,fr,unsure, cstr::ff end
          | [] -> ([],[],[],[]) in

        let rr,fr,unsure,ff = classify to_classify in
        if Flex_state.get_exn PragUnifParams.k_sort_constraints P.flex_state then
          sort_class rr @ sort_class fr @ sort_class unsure @ rest @ sort_class ff
        else rr @ fr @ unsure @ rest @ ff in



      let decompose_and_cont ?(inc_step=0) args_l args_r rest flag subst =
        let new_prob = decompose args_l args_r rest flag in
        aux ~steps:(steps+inc_step) subst new_prob in

      match problem with 
      | [] -> OSeq.return (Some subst)
      | (lhs, rhs, flag) :: rest ->
        match PatternUnif.unif_simple ~subst ~scope:unifscope 
                (T.of_ty (T.ty lhs)) (T.of_ty (T.ty rhs)) with 
        | None -> OSeq.empty
        | Some subst ->
          let subst = Unif_subst.subst subst in
          let lhs = normalize subst (lhs, unifscope) 
          and rhs = normalize subst (rhs, unifscope) in
          let (pref_lhs, body_lhs) = T.open_fun lhs
          and (pref_rhs, body_rhs) = T.open_fun rhs in 
          let body_lhs, body_rhs, _ = 
            eta_expand_otf ~subst ~scope:unifscope pref_lhs pref_rhs body_lhs body_rhs in
          let (hd_lhs, args_lhs), (hd_rhs, args_rhs) = T.as_app body_lhs, T.as_app body_rhs in

          if T.equal body_lhs body_rhs then (
            aux ~steps subst rest
          ) else (
            match T.view hd_lhs, T.view hd_rhs with
            | T.DB i, T.DB j ->
              if i = j then decompose_and_cont args_lhs args_rhs rest flag subst
              else OSeq.empty
            | T.Const f, T.Const g ->
              if ID.equal f g && List.length args_lhs = List.length args_rhs 
              then decompose_and_cont args_lhs args_rhs rest flag subst
              else OSeq.empty
            | T.AppBuiltin(b1, args1), T.AppBuiltin(b2, args2) ->
              let args_lhs = args_lhs @ args1 and args_rhs = args_rhs @ args2 in
              if Builtin.equal b1 b2 && List.length args_lhs = List.length args_rhs then (
                  decompose_and_cont (args_lhs) (args_rhs) rest flag subst
              ) else OSeq.empty
            | _ when different_rigid_heads hd_lhs hd_rhs -> OSeq.empty
            | _ -> 
              try
                let mgu =
<<<<<<< HEAD
                 if steps > 3 then None else
                 CCList.find_map (fun alg ->  
                  try
                    Some (alg (lhs, unifscope) (rhs, unifscope) subst)
                  with 
                    | P.NotInFragment -> 
                      None
                    | P.NotUnifiable -> 
                      raise Unif.Fail
                ) (P.frag_algs ()) in 
=======
                  (* if steps > 3 then None else *)
                  CCList.find_map (fun alg ->  
                      try
                        Some (alg (lhs, unifscope) (rhs, unifscope) subst)
                      with 
                      | P.NotInFragment -> None
                      | P.NotUnifiable -> raise Unif.Fail
                    ) (P.frag_algs ()) in 
>>>>>>> 68a666e9
                match mgu with 
                | Some substs ->
                  (* We assume that the substitution was augmented so that it is mgu for
                      lhs and rhs *)
<<<<<<< HEAD
                  CCList.map (fun sub -> 
                    aux ~steps sub rest) substs
=======
                  CCList.map (fun sub () -> aux ~steps sub rest ()) substs
>>>>>>> 68a666e9
                  |> OSeq.of_list
                  |> P.oracle_composer
                | None ->
                  let args_unif =
                    if T.is_var hd_lhs && T.is_var hd_rhs && T.equal hd_lhs hd_rhs then
                      decompose_and_cont args_lhs args_rhs rest flag subst
                    else OSeq.empty in

                  let all_oracles = 
                    P.pb_oracle (body_lhs, unifscope) (body_rhs, unifscope) flag subst unifscope in

                  let oracle_unifs = 
                    OSeq.map (fun sub_flag_opt ->
                        match sub_flag_opt with 
                        | None -> OSeq.return None
                        | Some (sub', flag') ->
                          try
                            let subst' = Subst.merge subst sub' in
                            fun () -> aux ~steps:(steps+1) subst' ((lhs,rhs,flag') :: rest) ()
                          with Subst.InconsistentBinding _ ->
                            OSeq.empty) all_oracles
                    |> P.oracle_composer in
                  OSeq.interleave oracle_unifs args_unif
              with Unif.Fail -> OSeq.empty) in
    aux ~steps:0 subst problem

  let unify_scoped t0s t1s =
    let lhs,rhs,unifscope,subst = P.identify_scope t0s t1s in
    try
      do_unif [(lhs,rhs,P.init_flag)] subst unifscope
    |> OSeq.map (fun opt -> CCOpt.map (fun subst -> 
       let l = Lambda.eta_reduce @@ Lambda.snf @@ S.FO.apply Subst.Renaming.none subst t0s in 
       let r = Lambda.eta_reduce @@ Lambda.snf @@ S.FO.apply Subst.Renaming.none subst t1s in
       if not ((T.equal l r) && (Type.equal (Term.ty l) (Term.ty r))) then (
        CCFormat.printf "orig:@[%a@]=?=@[%a@]@." (Scoped.pp T.pp) t0s (Scoped.pp T.pp) t1s;
        CCFormat.printf "subst:@[%a@]@." Subst.pp subst;
        CCFormat.printf "new:@[%a:%a@]=?=@[%a:%a@]@." T.pp l Type.pp (T.ty l) T.pp r Type.pp (T.ty r);
        assert(false)
       ); subst) opt)
    with Unif.Fail -> OSeq.empty
end<|MERGE_RESOLUTION|>--- conflicted
+++ resolved
@@ -212,18 +212,6 @@
             | _ -> 
               try
                 let mgu =
-<<<<<<< HEAD
-                 if steps > 3 then None else
-                 CCList.find_map (fun alg ->  
-                  try
-                    Some (alg (lhs, unifscope) (rhs, unifscope) subst)
-                  with 
-                    | P.NotInFragment -> 
-                      None
-                    | P.NotUnifiable -> 
-                      raise Unif.Fail
-                ) (P.frag_algs ()) in 
-=======
                   (* if steps > 3 then None else *)
                   CCList.find_map (fun alg ->  
                       try
@@ -232,17 +220,11 @@
                       | P.NotInFragment -> None
                       | P.NotUnifiable -> raise Unif.Fail
                     ) (P.frag_algs ()) in 
->>>>>>> 68a666e9
                 match mgu with 
                 | Some substs ->
                   (* We assume that the substitution was augmented so that it is mgu for
                       lhs and rhs *)
-<<<<<<< HEAD
-                  CCList.map (fun sub -> 
-                    aux ~steps sub rest) substs
-=======
                   CCList.map (fun sub () -> aux ~steps sub rest ()) substs
->>>>>>> 68a666e9
                   |> OSeq.of_list
                   |> P.oracle_composer
                 | None ->
