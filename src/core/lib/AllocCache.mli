--- conflicted
+++ resolved
@@ -8,11 +8,7 @@
 
     {b NOT THREAD SAFE}
 
-<<<<<<< HEAD
   @since 1.0
-=======
-    @since NEXT_RELEASE
->>>>>>> da9c604d
 *)
 
 module Arr : sig
