--- conflicted
+++ resolved
@@ -497,30 +497,6 @@
         else if op=O_unify && not root && has_non_unifiable_type_or_is_prop t1
         then US.add_constr (Unif_constr.make (t1,sc1)(t2,sc2)) subst
         else raise Fail
-<<<<<<< HEAD
-      | T.App (f1, l1), T.App (f2, l2) ->
-        begin match T.view f1, T.view f2 with
-          | T.Const id1, T.Const id2 ->
-            if ID.equal id1 id2 &&
-               List.length l1 = List.length l2
-            then (
-              (* just unify subterms pairwise *)
-              unif_list ~op subst l1 sc1 l2 sc2
-            ) else if op=O_unify && not root && has_non_unifiable_ty t1
-            (* TODO: notion of value, here, to fail fast in some cases *)
-            then US.add_constr (Unif_constr.make (t1,sc1) (t2,sc2)) subst
-            else fail()
-          | T.Const f, T.Var _  when partial_skolem_fail f l1 l2 ->
-            fail()
-          | T.Var _, T.Const g when partial_skolem_fail g l2 l1 ->
-            fail()
-          | T.Var _, _
-          | _, T.Var _ ->
-            (* currying: unify "from the right" *)
-            let l1, l2 = pair_lists_right f1 l1 f2 l2 in
-            unif_list ~op subst l1 sc1 l2 sc2
-          | _ -> fail()
-=======
       | T.App ({T.term=T.Const id1; _}, l1),
         T.App ({T.term=T.Const id2; _}, l2) ->
         (* first-order applications *)
@@ -562,7 +538,6 @@
             let subst, t1 = restrict_to_scope subst (t1,sc1) ~into:sc2 in
             let subst, t2 = restrict_to_scope subst (t2,sc2) ~into:sc2 in
             unif_ho ~op ~root ~bvars subst t1 t2 ~scope:sc2
->>>>>>> 10767263
         end
       | T.AppBuiltin (Builtin.Arrow, ret1::args1),
         T.AppBuiltin (Builtin.Arrow, ret2::args2) ->
@@ -713,6 +688,10 @@
         unif_rec ~op ~bvars ~root subst (t1,scope) (t2, scope) (* to bind *)
       | _, T.Var _ when l2=[] ->
         unif_rec ~op ~bvars ~root subst (t1,scope) (t2, scope) (* to bind *)
+      | T.Const f, T.Var _  when partial_skolem_fail f l1 l2 ->
+        fail()
+      | T.Var _, T.Const g when partial_skolem_fail g l2 l1 ->
+        fail()
       | T.Var v1, T.Const _ ->
         begin match op with
           | O_match_protect (P_scope sc2')
