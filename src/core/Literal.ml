--- conflicted
+++ resolved
@@ -802,13 +802,8 @@
     end)
 let pp_tstp out lit =
   match lit with
-<<<<<<< HEAD
   | Equation (p, t, _) when is_predicate_lit lit -> 
     Format.fprintf out "%s %a" (if (is_pos lit) then "" else "~") T.TPTP.pp p
-=======
-  | Equation (p, t, sign) when T.equal t T.true_ -> 
-    Format.fprintf out "%s%a" (if sign then "" else "~ ") T.TPTP.pp p
->>>>>>> b002e2d1
   | True -> CCFormat.string out "$true"
   | False -> CCFormat.string out "$false"
   | Equation (l, r, true) ->
