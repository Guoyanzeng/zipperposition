--- conflicted
+++ resolved
@@ -129,7 +129,6 @@
 
 module Set = CCSet.Make(struct type t = lit let compare = compare end)
 
-<<<<<<< HEAD
 let is_positivoid = function
   | Equation (l, r, sign) -> 
     sign && (not @@ T.equal r T.false_)
@@ -139,10 +138,6 @@
 
 let eqn_sign = function
   | Equation (_, _, sign) -> sign
-=======
-let[@inline] is_pos = function
-  | Equation (l, r, sign) -> sign
->>>>>>> 8a129e47
   | Int o -> Int_lit.sign o
   | False -> false
   | _ -> true
@@ -1271,12 +1266,10 @@
   match View.as_eqn lit with 
   | Some (l, r, true) when is_pure_var lit && is_positivoid lit -> Some(_as_var l,_as_var r)
   | _ -> None
-<<<<<<< HEAD
-=======
 
 let are_opposite_subst ~subst (l1,sc1) (l2,sc2) =
   let module UF = Unif.FO in
-  is_pos l1 != is_pos l2 &&
+  is_positivoid l1 != is_positivoid l2 &&
   is_predicate_lit l1 = is_predicate_lit l2 &&
   match l1, l2 with
   | Equation(lhs, rhs, _), Equation(lhs', rhs', _) when is_predicate_lit l1 ->
@@ -1290,10 +1283,3 @@
 
 let are_opposite_same_sc l1 l2 =
   are_opposite_subst ~subst:Subst.empty (l1,0) (l2,0)
-
-
-let () =
-  Options.add_opts
-    [ "--equational-sign", (Arg.Bool ((:=)_equational_sign)), " use the sign of the equation to report polarity"
-    ];
->>>>>>> 8a129e47
