--- conflicted
+++ resolved
@@ -232,13 +232,8 @@
       Util.debugf ~section 1 "Making rule for %a"
          (fun k -> k ID.pp id);
       let lhs = T.app (T.const ~ty id) args in
-<<<<<<< HEAD
-      if not (T.VarSet.subset (T.vars rhs) (T.vars lhs)) then (
-=======
       let rhs_vars = T.vars rhs in 
-      assert (Type.equal (T.ty lhs) (T.ty rhs));
       if not (T.VarSet.subset rhs_vars (T.vars lhs)) then (
->>>>>>> 440dc48c
         Util.invalid_argf
           "Rule.make_const %a %a:@ invalid rule, RHS contains variables"
           ID.pp id T.pp rhs
