--- conflicted
+++ resolved
@@ -180,37 +180,6 @@
         stands for positive (is t the left term) *)
     let rec balance_weight (wb:W.t) t y ~pos : W.t * bool =
       match T.view t with
-<<<<<<< HEAD
-      | T.Var x ->
-        let x = HVar.id x in
-        if pos then (
-          add_pos_var balance x;
-          W.(wb + one), x = y
-        ) else (
-          add_neg_var balance x;
-          W.(wb - one), x = y
-        )
-      | T.DB _ ->
-        let w = if pos then W.(wb + one) else W.(wb - one) in
-        w, false
-      | T.Const s ->
-        let open W.Infix in
-        let wb' =
-          if pos
-          then wb + weight prec (Head.I s)
-          else wb - weight prec (Head.I s)
-        in wb', false
-      | T.App (f, l) ->
-        let wb', res = balance_weight wb f y ~pos in
-        balance_weight_rec wb' l y ~pos res
-      | T.AppBuiltin (b,l) ->
-        let open W.Infix in
-        let wb' = if pos
-          then wb + weight prec (Head.B b)
-          else wb - weight prec (Head.B b)
-        in
-        balance_weight_rec wb' l y ~pos false
-=======
         | T.Var x ->
           let x = HVar.id x in
           if pos then (
@@ -227,8 +196,8 @@
           let open W.Infix in
           let wb' =
             if pos
-            then wb + weight prec (IOB.I s)
-            else wb - weight prec (IOB.I s)
+            then wb + weight prec (Head.I s)
+            else wb - weight prec (Head.I s)
           in wb', false
         | T.App (f, l) ->
           let wb', res = balance_weight wb f y ~pos in
@@ -236,12 +205,11 @@
         | T.AppBuiltin (b,l) ->
           let open W.Infix in
           let wb' = if pos
-            then wb + weight prec (IOB.B b)
-            else wb - weight prec (IOB.B b)
+            then wb + weight prec (Head.B b)
+            else wb - weight prec (Head.B b)
           in
           balance_weight_rec wb' l y ~pos false
         | T.Fun _ -> raise Has_lambda
->>>>>>> 10767263
     (** list version of the previous one, threaded with the check result *)
     and balance_weight_rec wb terms y ~pos res = match terms with
       | [] -> (wb, res)
@@ -457,6 +425,8 @@
     | Head.I s -> Prec.weight prec s
     | Head.V _ -> W.int 1  (* TODO: Maybe not a good value *)
 
+  exception Has_lambda
+
   (** Blanchette's higher-order KBO *)
   let rec lfhokbo ~prec t1 t2 =
     let balance = mk_balance t1 t2 in
@@ -493,6 +463,7 @@
           else wb - weight prec (Head.B b)
         in
         balance_weight_rec wb' l y ~pos false
+      | T.Fun _ -> raise Has_lambda
     (** list version of the previous one, threaded with the check result *)
     and balance_weight_rec wb terms y ~pos res = match terms with
       | [] -> (wb, res)
@@ -607,9 +578,15 @@
       let _, res = tckbo W.zero t1 t2 in
       AllocCache.Arr.free alloc_cache balance.balance;
       res
-    with e ->
-      AllocCache.Arr.free alloc_cache balance.balance;
-      raise e
+    with
+      | Has_lambda ->
+        (* lambda terms are not comparable, except trivial
+           case when they are syntactically equal *)
+        AllocCache.Arr.free alloc_cache balance.balance;
+        Incomparable
+      | e ->
+        AllocCache.Arr.free alloc_cache balance.balance;
+        raise e
 
   let compare_terms ~prec x y =
     Util.enter_prof prof_lfhokbo;
