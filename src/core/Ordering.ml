(* This file is free software, part of Logtk. See file "license" for more details. *)

(** {1 Term Orderings} *)

module Prec = Precedence
module MT = Multiset.Make(Term)
module W = Precedence.Weight

open Comparison

let prof_rpo = ZProf.make "compare_rpo"
let prof_kbo = ZProf.make "compare_kbo"
let prof_epo = ZProf.make "compare_epo"

module T = Term
module TC = Term.Classic

let mk_cache n =
  let hash (a,b) = Hash.combine3 42 (T.hash a) (T.hash b) in
  CCCache.replacing
    ~eq:(fun (a1,b1)(a2,b2) -> T.equal a1 a2 && T.equal b1 b2)
    ~hash
    n

type term = T.t

(** {2 Type definitions} *)

type t = {
  cache_compare : (T.t * T.t, Comparison.t) CCCache.t;
  compare : Prec.t -> term -> term -> Comparison.t;
  prec : Prec.t;
  name : string;
  cache_might_flip : (T.t * T.t, bool) CCCache.t;
  might_flip : Prec.t -> term -> term -> bool;
  monotonic : bool;
} (** Partial ordering on terms *)

type ordering = t

let compare ord t1 t2 = 
  ord.compare ord.prec t1 t2

let might_flip ord t1 t2 = ord.might_flip ord.prec t1 t2

let monotonic ord = ord.monotonic

let precedence ord = ord.prec

let add_list ord l = Prec.add_list ord.prec l
let add_seq ord seq = Prec.add_seq ord.prec seq

let name ord = ord.name

let clear_cache ord = CCCache.clear ord.cache_compare;  CCCache.clear ord.cache_might_flip

let pp out ord =
  Format.fprintf out "%s(@[%a@])" ord.name Prec.pp ord.prec

let to_string ord = CCFormat.to_string pp ord

(* Type-1 combinator is a combinator that is not ground
    (see Ahmed's combinator KBO paper) *)
let ty1comb_to_var t balance =
  if T.is_comb t && not (T.is_ground t) then (
    match T.Tbl.find_opt balance t with
    | Some t' -> t'
    | None ->
        let fresh_var = T.var (HVar.fresh ~ty:(T.ty t) ()) in
        T.Tbl.add balance t fresh_var;
        fresh_var
  ) else t

(** Common internal interface for orderings *)

module type ORD = sig
  (* This order relation should be:
   * - stable for instantiation
   * - compatible with function contexts
   * - total on ground terms *)
  val compare_terms : prec:Prec.t -> term -> term -> Comparison.t

  val might_flip : Prec.t -> term -> term -> bool

  val name : string
end

module Head = struct
  type var = Type.t HVar.t

  module T = Term

  type t =
    | I of ID.t
    | B of Builtin.t
    | V of var
    | DB of int
    | LAM

  let pp out = function
    | I id -> ID.pp out id
    | B b -> Builtin.pp out b
    | V x -> HVar.pp out x
    | DB i -> CCInt.pp out i
    | LAM -> CCString.pp out "LAM"

  let rec term_to_head s =
    match T.view s with
    | T.App (f,_) ->          term_to_head f
    | T.AppBuiltin (fid,_) -> B fid
    | T.Const fid ->          I fid
    | T.Var x ->              V x
    | T.DB i ->               DB i
    | T.Fun _ ->              LAM

  let term_to_args s =
    match T.view s with
    | T.App (_,ss) -> ss
    | T.AppBuiltin (_,ss) -> ss
    (* The orderings treat lambda-expressions like a "LAM" symbol applied to the body of the lambda-expression *)
    | T.Fun (_,t) -> [t]
    | _ -> []

  let to_string = CCFormat.to_string pp
end

(** {3 Ordering implementations} *)

(* compare the two heads (ID or builtin or variable) using the precedence *)
let prec_compare prec a b = match a,b with
  | Head.I a, Head.I b ->
    begin match Prec.compare prec a b with
      | 0 -> Eq
      | n when n > 0 -> Gt
      | _ -> Lt
    end
  | Head.B a, Head.B b ->
    begin match Builtin.compare a b  with
      | 0 -> Eq
      | n when n > 0 -> Gt
      | _ -> Lt
    end
  | Head.DB a, Head.DB b ->
    begin match CCInt.compare a b  with
      | 0 -> Eq
      | n when n > 0 -> Gt
      | _ -> Lt
    end
  | Head.LAM,  Head.LAM  -> Eq
  | Head.I _,  Head.B _  -> Gt (* lam > db > id > builtin *)
  | Head.B _,  Head.I _  -> Lt
  | Head.DB _, Head.I _  -> Gt
  | Head.I _,  Head.DB _ -> Lt
  | Head.DB _, Head.B _  -> Gt
  | Head.B _,  Head.DB _ -> Lt
  | Head.LAM,  Head.DB _ -> Gt
  | Head.DB _, Head.LAM  -> Lt
  | Head.LAM,  Head.I _  -> Gt
  | Head.I _,  Head.LAM  -> Lt
  | Head.LAM,  Head.B _  -> Gt
  | Head.B _,  Head.LAM  -> Lt

  | Head.V x,  Head.V y -> if HVar.equal Type.equal x y then Eq else Incomparable
  | Head.V _, _ -> Incomparable
  | _, Head.V _ -> Incomparable

let prec_status prec = function
  | Head.I s -> Prec.status prec s
  | Head.B Builtin.Eq -> Prec.Multiset
  | _ -> Prec.LengthLexicographic

module type PARAMETERS =
sig
  val name : string
  val lambda_mode : bool
end

module MakeKBO (P : PARAMETERS) : ORD = struct
  let name = P.name

  (** used to keep track of the balance of variables *)
  type var_balance = {
    offset : int;
    mutable pos_counter : int;
    mutable neg_counter : int;
    mutable balance : CCInt.t Term.Tbl.t;
    mutable comb2var : T.t Term.Tbl.t
  }

  (** create a balance for the two terms *)
  let mk_balance t1 t2 =
    let numvars = Iter.length (T.Seq.vars t1) + Iter.length (T.Seq.vars t2) in
    { offset = 0; pos_counter = 0; neg_counter = 0; balance = Term.Tbl.create numvars;
      comb2var = Term.Tbl.create 16 }

  (** add a positive variable *)
  let add_pos_var balance var =
    let n = Term.Tbl.get_or balance.balance var ~default:0 in
    if n = 0
    then balance.pos_counter <- balance.pos_counter + 1
    else (
      if n = -1 then balance.neg_counter <- balance.neg_counter - 1
    );
    Term.Tbl.add balance.balance var (n + 1)

  (** add a negative variable *)
  let add_neg_var balance var =
    let n = Term.Tbl.get_or balance.balance var ~default:0 in
    if n = 0
    then balance.neg_counter <- balance.neg_counter + 1
    else (
      if n = 1 then balance.pos_counter <- balance.pos_counter - 1
    );
    Term.Tbl.add balance.balance var (n - 1)

  let weight_var_headed = W.one

  let weight prec = function
    | Head.B _ -> W.one
    | Head.I s -> Prec.weight prec s
    | Head.V _ -> weight_var_headed
    | Head.DB _ -> Prec.db_weight prec
    | Head.LAM ->  Prec.lam_weight prec

  (** Higher-order KBO *)
  let rec kbo ~prec t1 t2 =
    let balance = mk_balance t1 t2 in
    (** Update variable balance, weight balance, and check whether the term contains the variable-headed term s.
        @param pos stands for positive (is t the left term?)
        @return weight balance, was `s` found?
    *)
    let rec balance_weight (wb:W.t) t s ~pos : W.t * bool =
      let t = ty1comb_to_var t balance.comb2var in
      match T.view t with
      | T.Var _ ->
        balance_weight_var wb t s ~pos
      | T.DB i ->
        let wb' =
          if pos
          then W.(wb + weight prec (Head.DB i))
          else W.(wb - weight prec (Head.DB i)) in
        wb', false
      | T.Const c ->
        let open W.Infix in
        let wb' =
          if pos
          then wb + weight prec (Head.I c)
          else wb - weight prec (Head.I c)
        in wb', false
      | T.App (f, l) ->
        if P.lambda_mode && T.is_var f
        then balance_weight_var wb t s ~pos
        else (
          let wb', res = balance_weight wb f s ~pos in
          balance_weight_rec wb' l s ~pos res
        )
      | T.AppBuiltin (b,l) ->
        let open W.Infix in
        let wb' = if pos
          then wb + weight prec (Head.B b)
          else wb - weight prec (Head.B b)
        in
        balance_weight_rec wb' l s ~pos false
      | T.Fun (_, body) ->
        if not P.lambda_mode then invalid_arg "lambdas not allowed";
        let open W.Infix in
        let wb' =
          if pos
          then wb + weight prec Head.LAM
          else wb - weight prec Head.LAM
        in
        balance_weight wb' body s ~pos
    (** balance_weight for the case where t is an applied variable *)
    and balance_weight_var (wb:W.t) t s ~pos : W.t * bool =
      if pos then (
        add_pos_var balance t;
        W.(wb + weight_var_headed), CCOpt.is_some s && (Term.equal (CCOpt.get_exn s) t)
      ) else (
        add_neg_var balance t;
        W.(wb - weight_var_headed), CCOpt.is_some s && (Term.equal (CCOpt.get_exn s) t)
      )
    (** list version of the previous one, threaded with the check result *)
    and balance_weight_rec wb terms s ~pos res = match terms with
      | [] -> (wb, res)
      | t::terms' ->
        let wb', res' = balance_weight wb t s ~pos in
        balance_weight_rec wb' terms' s ~pos (res || res')
    (** lexicographic comparison *)
    and tckbolex wb terms1 terms2 =
      match terms1, terms2 with
      | [], [] -> wb, Eq
      | t1::terms1', t2::terms2' ->
        begin match tckbo wb t1 t2 with
          | (wb', Eq) -> tckbolex wb' terms1' terms2'
          | (wb', res) -> (* just compute the weights and return result *)
            let wb'', _ = balance_weight_rec wb' terms1' None ~pos:true false in
            let wb''', _ = balance_weight_rec wb'' terms2' None ~pos:false false in
            wb''', res
        end
      | [], _ ->
        let wb, _ = balance_weight_rec wb terms2 None ~pos:false false in
        wb, Lt
      | _, [] ->
        let wb, _ = balance_weight_rec wb terms1 None ~pos:true false in
        wb, Gt
    (* length-lexicographic comparison *)
    and tckbolenlex wb terms1 terms2 =
      if List.length terms1 = List.length terms2
      then tckbolex wb terms1 terms2
      else (
        (* just compute the weights and return result *)
        let wb', _ = balance_weight_rec wb terms1 None ~pos:true false in
        let wb'', _ = balance_weight_rec wb' terms2 None ~pos:false false in
        let res = if List.length terms1 > List.length terms2 then Gt else Lt in
        wb'', res
      )
    (* commutative comparison. Not linear, must call kbo to
       avoid breaking the weight computing invariants *)
    and tckbocommute wb ss ts =
      (* multiset comparison *)
      let res = MT.compare_partial_l (kbo ~prec) ss ts in
      (* also compute weights of subterms *)
      let wb', _ = balance_weight_rec wb ss None ~pos:true false in
      let wb'', _ = balance_weight_rec wb' ts None ~pos:false false in
      wb'', res
    (* tupled version of kbo (kbo_5 of the paper) *)
    and tckbo (wb:W.t) t1 t2 =
      if T.equal t1 t2
      then (wb, Eq) (* do not update weight or var balance *)
      else
<<<<<<< HEAD
        let t1 = ty1comb_to_var t1 balance.comb2var in 
        let t2 = ty1comb_to_var t2 balance.comb2var in
=======
      if P.lambda_mode 
      then (
>>>>>>> 68a666e9
        match Head.term_to_head t1, Head.term_to_head t2 with
        | Head.V _, Head.V _ ->
          add_pos_var balance t1;
          add_neg_var balance t2;
          (wb, Incomparable)
        | Head.V _,  _ ->
          add_pos_var balance t1;
          let wb', contains = balance_weight wb t2 (Some t1) ~pos:false in
          (W.(wb' + weight_var_headed), if contains then Lt else Incomparable)
        |  _, Head.V _ ->
          add_neg_var balance t2;
          let wb', contains = balance_weight wb t1 (Some t2) ~pos:true in
          (W.(wb' - weight_var_headed), if contains then Gt else Incomparable)
        | h1, h2 -> tckbo_composite wb h1 h2 (Head.term_to_args t1) (Head.term_to_args t2)
      ) 
      else (
        match T.view t1, T.view t2 with
        | T.Var x, T.Var y ->
          add_pos_var balance t1;
          add_neg_var balance t2;
          (wb, Incomparable)
        | T.Var x,  _ ->
          add_pos_var balance t1;
          let wb', contains = balance_weight wb t2 (Some t1) ~pos:false in
          (W.(wb' + one), if contains then Lt else Incomparable)
        |  _, T.Var y ->
          add_neg_var balance t2;
          let wb', contains = balance_weight wb t1 (Some t2) ~pos:true in
          (W.(wb' - one), if contains then Gt else Incomparable)
        | _ -> let f, g = Head.term_to_head t1, Head.term_to_head t2 in
          tckbo_composite wb f g (Head.term_to_args t1) (Head.term_to_args t2)
      )
    (** tckbo, for composite terms (ie non variables). It takes a ID.t
        and a list of subterms. *)
    and tckbo_composite wb f g ss ts =
      (* do the recursive computation of kbo *)
      let wb', res = tckbo_rec wb f g ss ts in
      let wb'' = W.(wb' + weight prec f - weight prec g) in
      if P.lambda_mode then (
        begin match f with
          | Head.V x -> add_pos_var balance (T.var x)
          | _ -> ()
        end;
        begin match g with
          | Head.V x -> add_neg_var balance (T.var x)
          | _ -> ()
        end;
      );
      (* check variable condition *)
      let g_or_n = if balance.neg_counter = 0 then Gt else Incomparable
      and l_or_n = if balance.pos_counter = 0 then Lt else Incomparable in
      (* lexicographic product of weight and precedence *)
      if W.sign wb'' > 0 then wb'', g_or_n
      else if W.sign wb'' < 0 then wb'', l_or_n
      else match prec_compare prec f g with
        | Gt -> wb'', g_or_n
        | Lt ->  wb'', l_or_n
        | Eq ->
          if res = Eq then wb'', Eq
          else if res = Lt then wb'', l_or_n
          else if res = Gt then wb'', g_or_n
          else wb'', Incomparable
        | Incomparable -> wb'', Incomparable
    (* recursive comparison *)
    and tckbo_rec wb f g ss ts =
      if prec_compare prec f g = Eq
      then match prec_status prec f with
        | Prec.Multiset ->
          tckbocommute wb ss ts
        | Prec.Lexicographic ->
          tckbolex wb ss ts
        | Prec.LengthLexicographic ->
          tckbolenlex wb ss ts
      else (
        (* just compute variable and weight balances *)
        let wb', _ = balance_weight_rec wb ss None ~pos:true false in
        let wb'', _ = balance_weight_rec wb' ts None ~pos:false false in
        wb'', Incomparable
      )
    in
    let _, res = tckbo W.zero t1 t2 in
    res

  let compare_terms ~prec x y =
    ZProf.enter_prof prof_kbo;
    let compare = kbo ~prec x y in
    ZProf.exit_prof prof_kbo;
    compare

  (* The ordering might flip if one side is a lambda-expression *)
  let might_flip _ s t = T.is_fun s || T.is_fun t
end

(** Lambda-free higher-order RPO.
    hopefully more efficient (polynomial) implementation of LPO,
    following the paper "things to know when implementing LPO" by Löchner.
    We adapt here the implementation clpo6 with some multiset symbols (=) *)
module MakeRPO (P : PARAMETERS) : ORD = struct
  let name = P.name

  (* recursive path ordering *)
  let rec rpo6 ~prec s t =
    if T.equal s t then Eq else (  (* equality test is cheap *)
      if P.lambda_mode then (
        match Head.term_to_head s, Head.term_to_head t with
        | Head.V _, Head.V _ -> Incomparable
        | _, Head.V _  -> if has_subterm s t then Gt else Incomparable
        | Head.V _, _ -> if has_subterm t s then Lt else Incomparable
        | h1, h2 -> rpo6_composite ~prec s t h1 h2 (Head.term_to_args s) (Head.term_to_args t)
      ) else (
        match T.view s, T.view t with
        | T.Var _, T.Var _ -> Incomparable
        | _, T.Var var -> if T.var_occurs ~var s then Gt else Incomparable
        | T.Var var, _ -> if T.var_occurs ~var t then Lt else Incomparable
        | _ ->
          let h1, h2 = Head.term_to_head s, Head.term_to_head t in
          rpo6_composite ~prec s t h1 h2 (Head.term_to_args s) (Head.term_to_args t)
      )
    )
  and has_subterm t sub = 
    T.Seq.subterms ~ignore_head:true ~include_builtin:true ~include_app_vars:false t 
    |> Iter.mem ~eq:T.equal sub
  (* handle the composite cases *)
  and rpo6_composite ~prec s t f g ss ts =
    begin match prec_compare prec f g  with
      | Eq ->
        begin match prec_status prec f with
          | Prec.Multiset ->  cMultiset ~prec s t ss ts
          | Prec.Lexicographic ->  cLMA ~prec s t ss ts
          | Prec.LengthLexicographic ->  cLLMA ~prec s t ss ts
        end
      | Gt -> cMA ~prec s ts
      | Lt -> Comparison.opp (cMA ~prec t ss)
      | Incomparable -> cAA ~prec s t ss ts
    end
  (* try to dominate all the terms in ts by s; but by subterm property
     if some t' in ts is >= s then s < t=g(ts) *)
  and cMA ~prec s ts = match ts with
    | [] -> Gt
    | t::ts' ->
      (match rpo6 ~prec s t with
       | Gt -> cMA ~prec s ts'
       | Eq | Lt -> Lt
       | Incomparable -> Comparison.opp (alpha ~prec ts' s))
  (* lexicographic comparison of s=f(ss), and t=f(ts) *)
  and cLMA ~prec s t ss ts = match ss, ts with
    | si::ss', ti::ts' ->
      begin match rpo6 ~prec si ti with
        | Eq -> cLMA ~prec s t ss' ts'
        | Gt -> cMA ~prec s ts' (* just need s to dominate the remaining elements *)
        | Lt -> Comparison.opp (cMA ~prec t ss')
        | Incomparable -> cAA ~prec s t ss' ts'
      end
    | [], [] -> Eq
    | [], _::_ -> Lt
    | _::_, [] -> Gt
  (* length-lexicographic comparison of s=f(ss), and t=f(ts) *)
  and cLLMA ~prec s t ss ts =
    if List.length ss = List.length ts then
      cLMA ~prec s t ss ts
    else if List.length ss > List.length ts then
      cMA ~prec s ts
    else
      Comparison.opp (cMA ~prec t ss)
  (* multiset comparison of subterms (not optimized) *)
  and cMultiset ~prec s t ss ts =
    match MT.compare_partial_l (rpo6 ~prec) ss ts with
    | Eq | Incomparable -> Incomparable
    | Gt -> cMA ~prec s ts
    | Lt -> Comparison.opp (cMA ~prec t ss)
  (* bidirectional comparison by subterm property (bidirectional alpha) *)
  and cAA ~prec s t ss ts =
    match alpha ~prec ss t with
    | Gt -> Gt
    | Incomparable -> Comparison.opp (alpha ~prec ts s)
    | _ -> assert false
  (* if some s in ss is >= t, then s > t by subterm property and transitivity *)
  and alpha ~prec ss t = match ss with
    | [] -> Incomparable
    | s::ss' ->
      (match rpo6 ~prec s t with
       | Eq | Gt -> Gt
       | Incomparable | Lt -> alpha ~prec ss' t)

  let compare_terms ~prec x y =
    ZProf.enter_prof prof_rpo;
    let compare = rpo6 ~prec x y in
    ZProf.exit_prof prof_rpo;
    compare

  (* The ordering might flip if one side is a lambda-expression or if the order is established using the subterm rule *)
  let might_flip prec t s =
    T.is_fun t || T.is_fun s ||
    let c = rpo6 ~prec t s in
    c = Incomparable ||
    c = Gt && alpha ~prec (Head.term_to_args t) s = Gt ||
    c = Lt && alpha ~prec (Head.term_to_args s) t = Gt
end

module EPO : ORD = struct
  let name = "epo"

  let rec epo ~prec (t,tt) (s,ss) = CCCache.with_cache _cache (fun ((t,tt), (s,ss)) -> epo_behind_cache ~prec (t,tt) (s,ss)) ((t,tt),(s,ss))
  and _cache = 
    let hash ((b,bb),(a,aa)) = Hash.combine4 (T.hash b) (T.hash a) (Hash.list T.hash bb) (Hash.list T.hash aa)in
    CCCache.replacing
      ~eq:(fun ((b1,bb1),(a1,aa1)) ((b2,bb2),(a2,aa2)) -> 
          T.equal b1 b2 && T.equal a1 a2 
          && CCList.equal T.equal bb1 bb2
          && CCList.equal T.equal aa1 aa2) 
      ~hash
      512
  and epo_behind_cache ~prec (t,tt) (s,ss) = 
    if T.equal t s && CCList.length tt = CCList.length ss && CCList.for_all2 T.equal tt ss 
    then Eq 
    else 
      begin match (T.view t,tt), (T.view s,ss) with
        | (T.Var _, []), (T.Var _, []) -> Incomparable
        | _, (T.Var var, []) -> 
          if T.var_occurs ~var t || CCList.exists (T.var_occurs ~var) tt then Gt else Incomparable
        | (T.Var var, []), _ -> 
          if T.var_occurs ~var s || CCList.exists (T.var_occurs ~var) ss then Lt else Incomparable
        | _ ->
          begin match Head.term_to_head t, Head.term_to_head s with
            | g, f ->
              epo_composite ~prec (t,tt) (s,ss) (g, Head.term_to_args t @ tt)  (f, Head.term_to_args s @ ss)
          end
      end
  and epo_composite ~prec (t,tt) (s,ss) (g,gg) (f,ff) =
    begin match prec_compare prec g f  with
      | Gt -> epo_check_e2_e3     ~prec (t,tt) (s,ss) (g,gg) (f,ff)
      | Lt -> epo_check_e2_e3_inv ~prec (t,tt) (s,ss) (g,gg) (f,ff)
      | Eq ->
        let c = match prec_status prec g with
          | Prec.Multiset -> assert false
          | Prec.Lexicographic -> epo_lex ~prec gg ff
          | Prec.LengthLexicographic ->  epo_llex ~prec gg ff
        in
        begin match g with
          | Head.V _ -> 
            if c = Gt then epo_check_e4     ~prec (t,tt) (s,ss) (g,gg) (f,ff) else
            if c = Lt then epo_check_e4_inv ~prec (t,tt) (s,ss) (g,gg) (f,ff) else
              epo_check_e1 ~prec (t,tt) (s,ss) (g,gg) (f,ff)
          | _ -> 
            if c = Gt then epo_check_e2_e3     ~prec (t,tt) (s,ss) (g,gg) (f,ff) else
            if c = Lt then epo_check_e2_e3_inv ~prec (t,tt) (s,ss) (g,gg) (f,ff) else
              epo_check_e1 ~prec (t,tt) (s,ss) (g,gg) (f,ff)
        end
      | Incomparable -> epo_check_e1 ~prec (t,tt) (s,ss) (g,gg) (f,ff)
    end
  and epo_check_e1 ~prec (t,tt) (s,ss) (g,gg) (f,ff) =
    if gg != [] && (let c = epo ~prec (s,ss) (chop (g,gg)) in c = Lt || c = Eq) then Gt else
    if ff != [] && (let c = epo ~prec (t,tt) (chop (f,ff)) in c = Lt || c = Eq) then Lt else
      Incomparable
  and epo_check_e2_e3 ~prec (t,tt) (s,ss) (g,gg) (f,ff) = 
    if ff = [] || epo ~prec (t,tt) (chop (f,ff)) = Gt  then Gt else 
      epo_check_e1 ~prec (t,tt) (s,ss) (g,gg) (f,ff)
  and epo_check_e2_e3_inv ~prec (t,tt) (s,ss) (g,gg) (f,ff) = 
    if gg = [] || epo ~prec (chop (g,gg)) (s, ss) = Lt then Lt else 
      epo_check_e1 ~prec (t,tt) (s,ss) (g,gg) (f,ff)
  and epo_check_e4 ~prec (t,tt) (s,ss) (g,gg) (f,ff) = 
    if ff = [] || epo ~prec (chop (g,gg)) (chop (f,ff)) = Gt then Gt else 
      epo_check_e1 ~prec (t,tt) (s,ss) (g,gg) (f,ff)
  and epo_check_e4_inv ~prec (t,tt) (s,ss) (g,gg) (f,ff) = 
    if gg = [] || epo ~prec (chop (g,gg)) (chop (f,ff)) = Lt then Lt else 
      epo_check_e1 ~prec (t,tt) (s,ss) (g,gg) (f,ff)
  and chop (f,ff) = (List.hd ff, List.tl ff)
  and epo_llex ~prec gg ff =
    let m, n = (List.length gg), (List.length ff) in
    if m < n then Lt else
    if m > n then Gt else
      epo_lex ~prec gg ff
  and epo_lex ~prec gg ff =
    match gg, ff with
    | [], [] -> Eq
    | (gg_hd :: gg_tl), (ff_hd :: ff_tl) -> 
      let c = epo ~prec (gg_hd,[]) (ff_hd,[]) in
      if c = Eq 
      then epo_lex ~prec gg_tl ff_tl
      else c
    | (_ :: _), [] -> Gt
    | [], (_ :: _) -> Lt

  let compare_terms ~prec x y = 
    ZProf.enter_prof prof_epo;
    let compare = epo ~prec (x,[]) (y,[]) in
    ZProf.exit_prof prof_epo;
    compare

  let might_flip _ _ _ = false
end

(** {2 Value interface} *)

let dummy_cache_ = CCCache.dummy

let map f { cache_compare=_; compare; prec; name; might_flip; cache_might_flip=_; monotonic } =
  let cache_compare = mk_cache 256 in
  let cache_might_flip = mk_cache 256 in
  let compare prec a b = CCCache.with_cache cache_compare (fun (a, b) -> compare prec (f a) (f b)) (a,b) in
  let might_flip prec a b = CCCache.with_cache cache_might_flip (fun (a, b) -> might_flip prec (f a) (f b)) (a,b) in
  { cache_compare; compare; prec; name; might_flip; cache_might_flip; monotonic }

let lambda_kbo prec =
  let module KBO = MakeKBO(struct 
      let name = "lambda_kbo"
      let lambda_mode = true 
    end) in
  let cache_compare = mk_cache 256 in
  let compare prec a b = CCCache.with_cache cache_compare
      (fun (a, b) -> KBO.compare_terms ~prec a b) (a,b)
  in
  let cache_might_flip = mk_cache 256 in
  let might_flip prec a b = CCCache.with_cache cache_might_flip
      (fun (a, b) -> KBO.might_flip prec a b) (a,b)
  in
  let normalize t = Lambda.eta_reduce t |> Lambda.snf in
  let monotonic = false in
  map normalize { cache_compare; compare; name=KBO.name; prec; might_flip; cache_might_flip; monotonic }

let lambdafree_kbo prec =
  let module KBO = MakeKBO(struct 
      let name = "lambdafree_kbo"
      let lambda_mode = false 
    end) in
  let cache_compare = mk_cache 256 in
  let compare prec a b = CCCache.with_cache cache_compare
      (fun (a, b) -> KBO.compare_terms ~prec a b) (a,b)
  in
  let cache_might_flip = mk_cache 256 in
  let might_flip prec a b = CCCache.with_cache cache_might_flip
      (fun (a, b) -> KBO.might_flip prec a b) (a,b)
  in
  let monotonic = true in
  { cache_compare; compare; name=KBO.name; prec; might_flip; cache_might_flip; monotonic }

let lambdafree_rpo prec =
  let module RPO = MakeRPO(struct 
      let name = "lambdafree_rpo"
      let lambda_mode = false 
    end) in
  let cache_compare = mk_cache 256 in
  let compare prec a b = CCCache.with_cache cache_compare
      (fun (a, b) -> RPO.compare_terms ~prec a b) (a,b)
  in
  let cache_might_flip = mk_cache 256 in
  let might_flip prec a b = CCCache.with_cache cache_might_flip
      (fun (a, b) -> RPO.might_flip prec a b) (a,b)
  in
  let monotonic = false in
  { cache_compare; compare; name=RPO.name; prec; might_flip; cache_might_flip; monotonic }

let lambda_rpo prec =
  let module RPO = MakeRPO(struct 
      let name = "lambda_rpo"
      let lambda_mode = true 
    end) in
  let cache_compare = mk_cache 256 in
  let compare prec a b = CCCache.with_cache cache_compare
      (fun (a, b) -> RPO.compare_terms ~prec a b) (a,b)
  in
  let cache_might_flip = mk_cache 256 in
  let might_flip prec a b = CCCache.with_cache cache_might_flip
      (fun (a, b) -> RPO.might_flip prec a b) (a,b)
  in
  let monotonic = false in
  { cache_compare; compare; name=RPO.name; prec; might_flip; cache_might_flip; monotonic }

<<<<<<< HEAD
let compose f ord =
  {ord with 
    compare = 
      fun prec a b ->
        (* CCFormat.printf "kbo: @[%a@]<?>@[%a@]@." T.pp a T.pp b; *)
        let f_res = f a b in
        (* CCFormat.printf "f_res: @[%a@]@." Comparison.pp f_res; *)
        if Comparison.equal Comparison.Eq f_res then (
          let res = ord.compare prec a b in
          (* CCFormat.printf "res: @[%a@]@." Comparison.pp res; *)
          res
        ) else f_res
      }

let dummy_cache_ = CCCache.dummy
=======
let epo prec =
  let cache_compare = mk_cache 256 in
  (* TODO: make internal EPO cache accessible here ? **)
  let compare prec a b = CCCache.with_cache cache_compare
      (fun (a, b) -> EPO.compare_terms ~prec a b) (a,b)
  in
  let cache_might_flip = dummy_cache_ in
  let might_flip = EPO.might_flip in
  { cache_compare; compare; name=EPO.name; prec; might_flip; cache_might_flip; monotonic=true }
>>>>>>> 68a666e9

let none =
  let compare _ t1 t2 = if T.equal t1 t2 then Eq else Incomparable in
  let might_flip _ _ _ = false in
  let monotonic = true in
  { cache_compare=dummy_cache_; compare; prec=Prec.default []; name="none"; might_flip; cache_might_flip=dummy_cache_; monotonic}

let subterm =
  let compare _ t1 t2 =
    if T.equal t1 t2 then Eq
    else if T.subterm ~sub:t1 t2 then Lt
    else if T.subterm ~sub:t2 t1 then Gt
    else Incomparable
  in
  let might_flip _ _ _ = false in
  let monotonic = true in
  { cache_compare=dummy_cache_; compare; prec=Prec.default []; name="subterm"; might_flip; cache_might_flip=dummy_cache_; monotonic}

(** {2 Global table of orders} *)

let tbl_ =
  let h = Hashtbl.create 5 in
  Hashtbl.add h "lambdafree_kbo" lambdafree_kbo;
  Hashtbl.add h "lambda_kbo" lambda_kbo;
  Hashtbl.add h "lambdafree_rpo" lambdafree_rpo;
  Hashtbl.add h "lambda_rpo" lambda_rpo;
  Hashtbl.add h "epo" epo;
  Hashtbl.add h "none" (fun _ -> none);
  Hashtbl.add h "subterm" (fun _ -> subterm);
  h

let default_of_list l =
  lambda_rpo (Prec.default l)

let names () = CCHashtbl.keys_list tbl_

let default_of_prec prec =
  default_of_list (Prec.snapshot prec)

let by_name name prec =
  try
    (Hashtbl.find tbl_ name) prec
  with Not_found ->
    invalid_arg ("no such registered ordering: " ^ name)

let register name ord =
  if Hashtbl.mem tbl_ name
  then invalid_arg ("ordering name already used: " ^ name)
  else Hashtbl.add tbl_ name ord<|MERGE_RESOLUTION|>--- conflicted
+++ resolved
@@ -328,13 +328,8 @@
       if T.equal t1 t2
       then (wb, Eq) (* do not update weight or var balance *)
       else
-<<<<<<< HEAD
-        let t1 = ty1comb_to_var t1 balance.comb2var in 
-        let t2 = ty1comb_to_var t2 balance.comb2var in
-=======
       if P.lambda_mode 
       then (
->>>>>>> 68a666e9
         match Head.term_to_head t1, Head.term_to_head t2 with
         | Head.V _, Head.V _ ->
           add_pos_var balance t1;
@@ -351,6 +346,8 @@
         | h1, h2 -> tckbo_composite wb h1 h2 (Head.term_to_args t1) (Head.term_to_args t2)
       ) 
       else (
+        let t1 = ty1comb_to_var t1 balance.comb2var in 
+        let t2 = ty1comb_to_var t2 balance.comb2var in
         match T.view t1, T.view t2 with
         | T.Var x, T.Var y ->
           add_pos_var balance t1;
@@ -703,7 +700,6 @@
   let monotonic = false in
   { cache_compare; compare; name=RPO.name; prec; might_flip; cache_might_flip; monotonic }
 
-<<<<<<< HEAD
 let compose f ord =
   {ord with 
     compare = 
@@ -719,7 +715,6 @@
       }
 
 let dummy_cache_ = CCCache.dummy
-=======
 let epo prec =
   let cache_compare = mk_cache 256 in
   (* TODO: make internal EPO cache accessible here ? **)
@@ -729,7 +724,6 @@
   let cache_might_flip = dummy_cache_ in
   let might_flip = EPO.might_flip in
   { cache_compare; compare; name=EPO.name; prec; might_flip; cache_might_flip; monotonic=true }
->>>>>>> 68a666e9
 
 let none =
   let compare _ t1 t2 = if T.equal t1 t2 then Eq else Incomparable in
