
(* This file is free software, part of Zipperposition. See file "license" for more details. *)

(** {1 Blocked Clause Elimination} *)

open Logtk
open Libzipperposition



let k_enabled = Flex_state.create_key ()
let k_check_at = Flex_state.create_key ()
let k_max_symbol_occ = Flex_state.create_key ()
let k_processing_kind = Flex_state.create_key ()
let k_fp_mode = Flex_state.create_key ()

let section = Util.Section.make ~parent:Const.section "bce"

let _enabled = ref false
let _processing_kind = ref `PreprocessingOnly
let _check_at = ref 10
let _max_symbol_occ = ref (-1) (* -1 stands for infinity *)

module Avatar = Libzipperposition_avatar

module type S = sig
  module Env : Env.S

<<<<<<< HEAD
  (** {6 Registration} *)
  val setup : ?in_fp_mode:bool -> unit -> unit
=======
  (** {5 Registration} *)
  val setup : unit -> unit
>>>>>>> 3ca5d46a
  val begin_fixpoint : unit -> unit
  val fixpoint_step : unit -> bool
  val end_fixpoint : unit -> unit
end

module Make(E : Env.S) : S with module Env = E = struct
  module Env = E
  module C = Env.C
  module L = Literal
  module T = Term
  module CC = Congruence.FO
  module DEQ = CCDeque
  module SymSignIdx = Map.Make (struct 
      type t = (ID.t * bool) 
      let compare = CCPair.compare ID.compare CCBool.compare
  end)


  let k_removed_active = Flex_state.create_key ()
  let k_removed_passive = Flex_state.create_key ()
  let k_bce_sat_tracked = Flex_state.create_key ()
  
  type logic = 
    | NEqFO  (* nonequational FO *)
    | EqFO (* equational FO *)
    | NonAppVarHo (* higher-order logic, but at the top level
                     each literal has only (fully applied)
                     function symbols *)
    | Unsupported   (* HO or FO with theories *)
  
  let log_to_int = 
    [(NEqFO, 0); (EqFO, 1); (NonAppVarHo, 2); (Unsupported, 3)]
  let log_compare (l1:logic) (l2:logic) =
    compare (List.assoc l1 log_to_int) (List.assoc l2 log_to_int)

  exception UnsupportedLogic
  
  (* an object representing the information necessary for
     performing a task of checking whether a clause is blocked on
     a given literals *)
  type bce_check_task =
  {
    (* clause and index for which we are checking blockedness *)
    lit_idx : int;  
    clause  : C.t; 
    (* list of candidates to check *)
    cands   : C.t CCDeque.t;
    (* is the list actively stored in the heap of tasks, or in the waiting
       state, because check against some candidate failed *)
    mutable heap_idx  : int;
  }

  module TaskStore = Map.Make (struct 
    type t = int * C.t
    let compare (idx_a, cl_a) (idx_b, cl_b) = 
      CCOrd.(<?>) (CCInt.compare (C.id cl_a) (C.id cl_b)) (compare, idx_a, idx_b)
  end)

  module TaskWrapper = struct
    type t = bce_check_task
    let idx task = task.heap_idx
    let set_idx task idx =
      task.heap_idx <- idx
    let lt a b =
      (DEQ.length a.cands < DEQ.length b.cands)
      || (DEQ.length a.cands = DEQ.length b.cands
            && CCInt.compare (C.id a.clause) (C.id b.clause) < 0)
      || (DEQ.length a.cands = DEQ.length b.cands
            && CCInt.compare (C.id a.clause) (C.id b.clause) = 0
            && a.lit_idx < b.lit_idx)
  end

  module TaskPriorityQueue = CCMutHeap.Make(TaskWrapper)
  let init_heap_idx = -1

  (* (symbol, sign) -> clauses with the corresponding occurence *)
  let ss_idx = ref SymSignIdx.empty
  (* clause (or its id) -> all clauses that it locks *)
  let clause_lock = ref Util.Int_map.empty
  (* a store that implements perfect sharing of tasks  *)
  let task_store = ref TaskStore.empty
  (* priority queue of the tasks to be performed *)
  let task_queue = TaskPriorityQueue.create ()
  (* a set containing symbols for which BCE will not be tried *)
  let ignored_symbols = ref ID.Set.empty
  
  (* assuming the weakest logic *)
  let logic = ref NEqFO

  let refine_logic new_val =
    if log_compare new_val !logic > 0 then (
      logic := new_val;
      if (new_val == NonAppVarHo) then (
        Env.Ctx.lost_completeness ()
      );
    )

  let lit_to_term sign =
    if sign then CCFun.id else T.Form.not_

  (* ignoring other fields of tasks *)
  let task_eq a b = a.lit_idx = b.lit_idx && C.equal a.clause b.clause

  let symbol_occurrs_too_often sym_count =
    Env.flex_get k_max_symbol_occ > 0 &&
    (sym_count > Env.flex_get k_max_symbol_occ)

  let add_lit_to_idx lit_lhs sign cl =
    let sym = T.head_exn lit_lhs in

    let sym_occs sym sign =
      CCOpt.map_or ~default:0 C.ClauseSet.cardinal
        (SymSignIdx.find_opt (sym,sign) !ss_idx)
    in

    let total_sym_occs = sym_occs sym true + sym_occs sym false + 1 in

    if symbol_occurrs_too_often total_sym_occs then (
      ss_idx := SymSignIdx.remove (sym, false) (SymSignIdx.remove (sym, true) !ss_idx);
      ignored_symbols := ID.Set.add sym !ignored_symbols;
      Util.debugf ~section 5 "ignoring symbol @[%a@]@." (fun k -> k ID.pp sym);
    ) else (
      ss_idx := SymSignIdx.update (sym, sign) (fun old ->
        Some (C.ClauseSet.add cl (CCOpt.get_or ~default:C.ClauseSet.empty old))
      ) !ss_idx;
    )

  (* find all clauses for which L-resolution should be tried against literal
     with given lhs and sign  *)
  let find_candindates lhs sign = 
    let hd = T.head_exn lhs in
      C.ClauseSet.to_list
        (CCOpt.get_or
            ~default:C.ClauseSet.empty
          (SymSignIdx.find_opt (hd, not sign) !ss_idx))
  
  (* Scan the clause and if it is in supported logic fragment,
     store its literals in the symbol index *)
  let scan_cl_lits cl =
    CCArray.iter (function 
      | L.Equation(lhs,rhs,_) as lit ->
        let sign = L.is_positivoid lit in
        let is_poly = 
          not (Type.VarSet.is_empty (T.ty_vars lhs))
          || not (Type.VarSet.is_empty (T.ty_vars rhs))
        in
        if not is_poly && not (Type.is_fun (T.ty lhs)) then (
          if Type.is_prop (T.ty lhs) then (
            if L.is_predicate_lit lit && CCOpt.is_some (T.head lhs) then (
              if not (T.is_fo_term lhs) then (
                refine_logic NonAppVarHo
              );
              let hd_sym = T.head_exn lhs in
              if not (ID.Set.mem hd_sym !ignored_symbols) 
              then add_lit_to_idx lhs sign cl
            ) else (
              (* reasoning with formulas is currently unsupported *)
              Util.debugf ~section 1 "unsupported because of formula @[%a@]@." (fun k -> k L.pp lit);
              logic := Unsupported;
              raise UnsupportedLogic;
            )
          ) else (
            if T.is_fo_term lhs && T.is_fo_term rhs then refine_logic EqFO
            else refine_logic NonAppVarHo)
        ) else (
            logic := Unsupported; 
            Util.debugf ~section 1 "unsupported because of functional literal @[%a@]@." (fun k -> k L.pp lit);
            raise UnsupportedLogic)
      | _ -> ()
    ) (C.lits cl)

  (* Add candidates to already registered task *)
  let add_candidates lit_idx cl cand_cls =
    let t = TaskStore.find (lit_idx, cl) !task_store in
    DEQ.add_iter_back t.cands (CCList.to_iter cand_cls);
    if TaskPriorityQueue.in_heap t then (
      TaskPriorityQueue.increase task_queue t;
    )

  (* Register a new task, calculate its candidates and make it active. Only
     clauses within the supported logic fragment can be registered.

     If update_others is false, index state of other clauses will not be
     updated. We want to turn this option to false in the initialization phase,
     as index state will be update when the time for registering new clause
     comes and updating of states is an expensive operation since it traverses
     the heap in O(n) *)
  let register_task ?(update_others=true) lit_idx clause =
    (* insert new clause into the candidate list of previously inserted clauses *)
    let update_cand_lists hd sign clause cands =
      List.iter (fun cand ->
        if not (C.equal cand clause) then (
          CCArray.iteri (fun lit_idx lit ->
            match lit with
            | L.Equation(lhs,_,_)
              when L.is_predicate_lit lit  &&
                  ID.equal (T.head_exn lhs) hd &&
                  sign != L.is_positivoid lit ->
              add_candidates lit_idx cand [clause]
            | _ -> ()
          ) (C.lits cand))
      ) cands;
    in

    match (C.lits clause).(lit_idx) with
    | L.Equation (lhs, rhs, _) as lit 
      when L.is_predicate_lit lit
            && not (ID.Set.mem (T.head_exn lhs) !ignored_symbols) ->
      (* assert (T.is_fo_term lhs); *)
      let hd = T.head_exn lhs in
      let sign = L.is_positivoid lit in
      let cands = find_candindates lhs sign in
      if update_others then (
        update_cand_lists hd sign clause cands
      );
      let task = {lit_idx; clause; cands=DEQ.of_list cands;
                  heap_idx = init_heap_idx} in
      task_store := TaskStore.add (lit_idx, clause) task !task_store;
      TaskPriorityQueue.insert task_queue task
    | _ -> ( (* equation literals do not represent tasks *) )

  (* Update all the bookeeping information when a new clause is introduced *)
  let add_clause cl =
    try
      if !logic == Unsupported then raise UnsupportedLogic;

      scan_cl_lits cl;
      CCArray.iteri (fun lit_idx _ -> register_task lit_idx cl) (C.lits cl)
    with UnsupportedLogic ->
      refine_logic Unsupported;
      TaskPriorityQueue.clear task_queue

  (* remove the clause from symbol index *)
  let deregister_symbols cl =
    CCArray.iteri (fun _ lit -> 
      match lit with 
      | L.Equation(lhs,_,_) 
        when L.is_predicate_lit lit  ->
        ss_idx :=
          SymSignIdx.update (T.head_exn lhs, L.is_positivoid lit) (function
            | Some old ->
              let new_ = C.ClauseSet.remove cl old in
              CCOpt.return_if (not (C.ClauseSet.is_empty new_)) new_
            | None -> None (*already removed*)) !ss_idx;
      | _ -> ()
    ) (C.lits cl)

  let lock_clause locker locked_task =
    assert(C.id locker == C.id (DEQ.peek_front locked_task.cands));
    clause_lock := Util.Int_map.update (C.id locker) (fun old_val -> 
      let locked_tasks = CCOpt.get_or ~default:[] old_val in
      Some (locked_task :: locked_tasks)
    ) !clause_lock

  
  (* If clause is removed from the active/passive set, then release
     the locks that it holds, and make all the locked clauses active *)
  let release_locks clause =
    Util.debugf ~section 3 "clearing locks: @[%a@]@." (fun k -> k C.pp clause);
    try 
      List.iter (fun task ->
        assert (not (TaskPriorityQueue.in_heap task));
        assert (not (DEQ.is_empty task.cands));
        let locking_cl = DEQ.take_front task.cands in
        assert (C.id locking_cl = C.id clause);
        Util.debugf ~section 3 " |@[%a@]|%d@." (fun k -> k C.pp task.clause task.lit_idx);
        TaskPriorityQueue.insert task_queue task
      ) (Util.Int_map.find (C.id clause) !clause_lock);
      clause_lock := Util.Int_map.remove (C.id clause) !clause_lock
    with Not_found ->
      (* clause was already removed *)
      ()


  (* remove the clause from the whole BCE tracking system *)
  let deregister_clause clause =
    deregister_symbols clause;
    release_locks clause

  let remove_from_proof_state clause =
    begin
      try
        if Env.is_active clause then (
          C.Tbl.add (Env.flex_get k_removed_active) clause ();
        ) else if Env.is_passive clause then (
          C.Tbl.add (Env.flex_get k_removed_passive) clause ();
        )
    with _ ->
      (* we are in the preprocessing phase, so we can mark the clause *) 
      C.mark_redundant clause
      end;
    if Env.flex_get k_processing_kind != `InprocessingSat then ( 
      C.mark_redundant clause
      (* if we are doing the inprocessing in SAT mode, we cannot
         mark the clauses as redundant, since they might have to be returned
         to the proof state. *)
    );
    Env.remove_active (Iter.singleton clause);
    Env.remove_passive (Iter.singleton clause);
    Env.remove_simpl (Iter.singleton clause)
  
  
  (* checks whether all L-resolvents between orig_cl on literal with index
     lit_idx and partner are valid   *)
  let resolvent_is_valid_neq lit_idx orig_cl partner =
    assert (lit_idx < C.length orig_cl);
    let sc_orig, sc_partner = 0, 1 in

    (* splits the partner clause into unifiable and nonunifiable literals
       with respect to the literal of the original clause chosen for checking *)
    let split_partner lhs sign partner = 
      CCArray.foldi (fun (unifiable, others) idx lit ->
        match lit with
        | L.Equation(lhs', _, _) 
          when L.is_predicate_lit lit 
               && L.is_positivoid lit != sign ->
          begin try
            let subst = Unif.FO.unify_syn (lhs, sc_orig) (lhs', sc_partner) in
            (lhs', subst) :: unifiable, others
          with Unif.Fail -> unifiable, lit :: others end
        | _ -> unifiable, lit :: others
      ) ([], []) (C.lits partner)
    in

    let check_resolvents l_idx orig_cl (unifiable, nonunifiable) =
      let orig_sign = L.is_positivoid ((C.lits orig_cl).(l_idx)) in
      (* literals against which unifiable part of the clause needs to be checked *)
      let for_tautology_checking =
        List.filter (fun (lit, _) -> 
          L.is_positivoid lit = orig_sign 
          && L.is_predicate_lit lit) 
        ( (List.map (fun x -> x,sc_orig) (CCArray.except_idx (C.lits orig_cl) l_idx)) @  
           List.map (fun x -> x, sc_partner) nonunifiable ) 
      in
      if CCList.is_empty unifiable then true
      else (
        (* lhs is the lhs of the literal we are currently checking
           subst is substitution built so far
           rest are other literals that should be checked *)
        let rec check_lit lhs subst rest =
          (* if clause is valid because there are opposite literals in nonunifiable
             part -- we have won as those literals will not be removed with L-resolution *)
          let is_valid =
            List.exists (fun lit' ->
              CCOpt.is_some (CCArray.find_map_i (fun idx lit ->
                if idx != l_idx && 
                  L.are_opposite_subst ~subst (lit, sc_orig) (lit', sc_partner) then(
                  Some lit)
                else None) 
              (C.lits orig_cl))
             ) nonunifiable in

          Util.debugf ~section 30 
            "check: @. lit: @[%a@]@. unif:@[%a@]@. non_unif @[%a@]@. partner_cl: @[%a@]@."
            (fun k -> k L.pp ((C.lits orig_cl).(l_idx)) (CCList.pp T.pp) 
                             (List.map fst unifiable) 
                             (CCList.pp L.pp) nonunifiable C.pp partner  );
          
          is_valid ||
          (not (CCList.is_empty rest) && (
            (* else, we do L-resolution with the unifiable part extended *)
            let contrasting, rest' =
              CCList.partition (fun (lhs,_) ->
                CCOpt.is_some (
                  List.find_opt (fun (lit, sc) ->
                    let lhs'  = CCOpt.get_exn (L.View.get_lhs lit) in
                    Unif.FO.equal ~subst (lhs',sc) (lhs, sc_partner)
                  )
                  (for_tautology_checking)))  
              rest 
            in

            (* clause is not valid *)
            if CCList.is_empty contrasting then false
            else ( 
              try
                let subst = 
                  List.fold_left (fun subst (lhs',_) -> 
                    (* extending the substitution *)
                    Unif.FO.unify_syn ~subst (lhs, sc_partner) (lhs', sc_partner)              
                  ) (subst) contrasting 
                in
                (* clause is valid, but using only literals in the unifiable part,
                   try extended L-resolution *)
                check_lit lhs subst rest'
              with Unif.Fail -> 
                (* substitution cannot be extended, on the ground level L-resolution
                   is not possible, thus clause is valid *)
                true)
          )) 
        in
        (* check if all L-resolvents are valid in polynomial time *)
        let rec check_l_resolvents rest = function
          | (lhs, subst) as x :: xs ->
            check_lit lhs subst (rest @ xs) &&
            check_l_resolvents (x :: rest) xs
          | [] -> true
        in
        check_l_resolvents [] unifiable
      )
    in

    let lit = (C.lits orig_cl).(lit_idx) in 
    let lhs, sign = 
      match lit with
      | L.Equation(lhs, _, _) when L.is_predicate_lit lit ->
        (lhs, L.is_positivoid lit)
      | _ -> assert false (* literal must be eligible for BCE *)
    in
    check_resolvents lit_idx orig_cl (split_partner lhs sign partner)

  (* checks whether all *flat* L-resolvents between orig_cl on literal with
     index lit_idx and partner are valid *using congruence closure algorithm*  *)
  let resolvent_is_valid_eq lit_idx orig_cl partner =
    assert (lit_idx < C.length orig_cl);
    let sc_orig, sc_partner = 0, 1 in
    let renaming = Subst.Renaming.create () in
    (* renaming clauses apart -- cannot be done automatically since no unifiers
       are being computed and the API will not take care of that for us *)
    let orig_cl = C.apply_subst ~renaming (orig_cl, sc_orig) Subst.empty in
    let partner = C.apply_subst ~renaming (partner, sc_partner) Subst.empty in
    
    (* splitting into parts that have the same head and the sign as the literal
       in the original clause and the other ones  *)
    let split_partner lhs sign partner =
      CCArray.foldi (fun (same_hds, others) idx lit ->
        match lit with
        | L.Equation(lhs', _, _) 
          when L.is_predicate_lit lit 
               && L.is_positivoid lit != sign 
               && ID.equal (T.head_exn lhs) (T.head_exn lhs') ->      
          lhs' :: same_hds, others
        | _ -> same_hds, lit :: others
      ) ([], []) (C.lits partner)
    in
    
    let lit = (C.lits orig_cl).(lit_idx) in 
    let orig_lhs, orig_sign = 
      match lit with
      | L.Equation(lhs, _, _) when L.is_predicate_lit lit ->
        (lhs, L.is_positivoid lit)
      | _ -> assert false (* literal must be eligible for BCE *)
    in
    
    let check_resolvents l_idx orig_cl (same_hd_lits, diff_hd_lits) =
      let orig_args = T.args @@ CCOpt.get_exn @@ (L.View.get_lhs (C.lits orig_cl).(l_idx)) in

      (* add equations that correspond to computing a flat resolvent between
         original lit and the one that has new_args arguments to the head *)
      let add_flat_resolvent ~cc new_args =
        Util.debugf ~section 10  " adding resolvent <%a>, <%a>@." 
          (fun k -> k (CCList.pp T.pp) orig_args (CCList.pp T.pp) new_args);

        List.fold_left (fun acc (lhs,rhs) -> CC.mk_eq acc lhs rhs) 
          cc (List.combine orig_args new_args)
      in

      (* calculating positive, that is negative literals in both clauses *)
      let orig_pos, orig_neg = 
        CCList.partition L.is_positivoid (CCArray.except_idx (C.lits orig_cl) l_idx) in
      let partner_pos, partner_neg = 
        CCList.partition L.is_positivoid (diff_hd_lits)
      in
      let all_pos = orig_pos @ partner_pos in
      let all_neg = orig_neg @ partner_neg in

      (* Literals from same_hd_lits part might need to be tested for congruence
         with literals of the same head, but opposite side from either clause *)
      let for_congruence_testing =
        CCList.filter_map (fun lit -> 
          if L.is_predicate_lit lit && L.is_positivoid lit = orig_sign then (
            CCOpt.flat_map (fun t -> 
              CCOpt.return_if 
                (ID.equal (T.head_exn t) (T.head_exn orig_lhs)) 
                t) 
            (L.View.get_lhs lit)
          ) else None) (if orig_sign then all_pos else all_neg)
      in
      (* equational theory induced by all the negative literals *)
      let orig_cc =
        List.fold_left (fun acc lit -> 
          assert (L.is_negativoid lit);
          let lhs,rhs,_ = CCOpt.get_exn @@ L.View.as_eqn lit in
          CC.mk_eq acc lhs rhs
        ) (CC.create ~size:16 ()) all_neg
      in

      if CCList.is_empty same_hd_lits then true (* no L-resolvent possible *)
      else (
        let rec check_lit ~cc rest =
          (* validity is achieved without using same_hd_lits literals *)
          let is_valid = List.exists (fun lit -> 
            assert(L.is_positivoid lit);
            
            match lit with
            | L.Equation (lhs, rhs, _) -> CC.is_eq cc lhs rhs
            | L.True -> true
            | _ -> false
          ) all_pos in
          
          is_valid ||
          (
            not (CCList.is_empty rest) && (
              let congruent, rest = List.partition (fun lhs -> 
                  List.exists (fun lhs' -> CC.is_eq cc lhs lhs') for_congruence_testing
                ) rest 
              in
              (* clause is not valid *)
              if CCList.is_empty congruent then false
              else (
                (* validity is achieved using literals from same_hd_lits, let's
                   see what happens when they are removed as part of flat
                   L-resolvent computation*)
                let cc = 
                  List.fold_left (fun acc lhs -> add_flat_resolvent ~cc (T.args lhs)) 
                    cc congruent
                in
                check_lit ~cc rest
          )))
        in
        (* check if all l-resolvents are valid in polynomial time *)
        let rec check_l_resolvents others = function
          | x :: xs ->
            let cc_with_lhs = add_flat_resolvent ~cc:orig_cc (T.args x) in
            check_lit ~cc:cc_with_lhs (others @ xs) &&
            check_l_resolvents (x :: others) xs
          | [] -> true 
        in
        check_l_resolvents [] same_hd_lits
      )
    in
    check_resolvents lit_idx orig_cl (split_partner orig_lhs orig_sign partner)

  let get_validity_checker () =
    assert (!logic != Unsupported);
    if !logic != NEqFO then resolvent_is_valid_eq
    else resolvent_is_valid_neq

  let is_blocked cl =
    let validity_checker = get_validity_checker () in
    let blocked_lit_idx =
      CCArray.find_map_i (fun idx lit -> 
        match lit with
        | L.Equation(lhs,_,_) when L.is_predicate_lit lit ->
          let sym = T.head_exn lhs in
          (match SymSignIdx.find_opt (sym, not (L.is_positivoid lit)) !ss_idx with 
          | Some partners ->
            if (C.ClauseSet.for_all (fun partner -> 
              C.equal cl partner || validity_checker idx cl partner
            ) partners) 
            then (Some idx)
            else None
          | None -> 
            if not (ID.Set.mem sym !ignored_symbols) 
            then Some idx 
            else None)
        | _ -> None
      ) (C.lits cl)
    in
    let ans = CCOpt.is_some blocked_lit_idx in
    if ans then (
      Util.debugf ~section 3 "@[%a@] is blocked on @[%a@] @." 
        (fun k -> k C.pp cl L.pp (C.lits cl).(CCOpt.get_exn blocked_lit_idx));
      Util.debugf ~section 3 "proof:@[%a@]@." (fun k -> k Proof.S.pp_tstp (C.proof cl));
    );
    ans

  (* function that actually performs the blocked clause elimination *)
  let do_eliminate_blocked_clauses () =
    let removed_cnt = ref 0 in

    (* checks if each candidate stored in the task has valid L-resolvent.
       if that is not the case, it returns the rest of candidates to be checked. *)
    let process_task task =
      let cl = task.clause in
      let lit_idx = task.lit_idx in
      let hd_sym = 
        T.head_exn @@ CCOpt.get_exn @@ L.View.get_lhs (C.lits task.clause).(lit_idx)
      in
      let validity_checker = get_validity_checker () in
      
      let rec task_is_blocked deq =
        DEQ.is_empty deq || (
          let partner = DEQ.take_front deq in
          if C.equal cl partner || C.is_redundant partner || validity_checker lit_idx cl partner
          then (
            Util.debugf ~section 5 "valid-res(@[%a@], @[%a@](%b))@."
              (fun k -> k C.pp cl C.pp partner (C.is_redundant partner));
            task_is_blocked deq
          ) else (
            Util.debugf ~section 5 "blocks(@[%a@], @[%a@])@."
              (fun k -> k C.pp partner C.pp cl);
            DEQ.push_front deq partner;
            lock_clause partner task;
            false))
      in
      
      if not (C.is_empty task.clause || 
              C.is_redundant task.clause ||
              ID.Set.mem hd_sym !ignored_symbols) then (
        Util.debugf ~section 3 "checking blockedness" CCFun.id;
        (* let original_partners = CCDeque.to_list task.cands in *)
        match task_is_blocked task.cands with
        | true ->
          Util.debugf ~section 2 "removed(%d): @[%a@]" (fun k -> k task.lit_idx C.pp cl);
          deregister_clause cl;
          remove_from_proof_state cl;
          incr removed_cnt;
        | false -> 
          assert (not (TaskPriorityQueue.in_heap task))
      ) else (
        Util.debugf ~section 3 "ignoring %b %b %b" 
          (fun k -> k (C.is_empty task.clause) 
                      (C.is_redundant task.clause) 
                      (ID.Set.mem hd_sym !ignored_symbols) ););
    in


    let module Q = TaskPriorityQueue in
    while not (Q.is_empty task_queue) do
      process_task (Q.remove_min task_queue)
    done;

    Util.debugf ~section 2 "bce removed %d clauses@." (fun k -> k !removed_cnt);
    !removed_cnt

  let steps = ref 0
  (* driver that does that every k-th step of given-clause loop *)
  let eliminate_blocked_clauses () =
    steps := (!steps + 1) mod (Env.flex_get k_check_at);

    if !steps = 0 then (
      let original_cls = 
        Iter.to_list (Iter.append (Env.get_active ()) (Env.get_passive ())) 
      in
      let eliminated = do_eliminate_blocked_clauses () in
      if eliminated != 0 then (
        Util.debugf ~section 2  "original clause set:@.@[%a@]" 
          (fun k -> k (CCList.pp C.pp) original_cls);
      );
    )

  let react_clause_addded cl =
    add_clause cl

  let react_clause_removed cl =
    deregister_clause cl

  let do_bce_sat () =
    C.Tbl.clear (Env.flex_get k_removed_active);
    C.Tbl.clear (Env.flex_get k_removed_passive);
    
    Util.debugf ~section 1 "new BCE-SAT attempt" CCFun.id;

    ignore @@ do_eliminate_blocked_clauses ();


    if C.Tbl.length (Env.flex_get k_bce_sat_tracked) == 0 then (
      CCFormat.printf "%% BCE inprocessing removed all clauses"
    ) else (
      (* reinserting removed clauses *)
      let removed_actives = C.Tbl.keys (Env.flex_get k_removed_active) in
      let removed_passives = C.Tbl.keys (Env.flex_get k_removed_passive) in
      Util.debugf ~section 1 "reinserting %d/%d clauses" (fun k -> 
        k (Iter.length removed_actives + Iter.length removed_passives)
          (C.Tbl.length (Env.flex_get k_bce_sat_tracked)));
      Env.add_active removed_actives;
      Env.add_simpl removed_actives;
      Env.add_passive removed_passives;
    )

  let eliminate_bce_sat () =
    steps := (!steps + 1) mod (Env.flex_get k_check_at);

    if !steps = 0 then do_bce_sat ()


  let initialize_regular () =
    let init_clauses =
      C.ClauseSet.to_list (Env.ProofState.ActiveSet.clauses ())
      @ C.ClauseSet.to_list (Env.ProofState.PassiveSet.clauses ())
    in
    begin try
      Util.debugf ~section 3 "init_cl: @[%a@]@."
        (fun k -> k (CCList.pp C.pp) init_clauses);

      let init_clause_num = List.length init_clauses in

      CCFormat.printf "%% BCE start: %d@." init_clause_num;
      
      (* build the symbol index *)
      List.iter scan_cl_lits init_clauses;

      Util.debugf ~section 1 "logic has%sequalities"
        (fun k -> k (if !logic == EqFO then " " else " no "));

      (* create tasks for each clause *)
      List.iter 
        (fun cl ->
          CCArray.iteri (fun lit_idx _ -> 
            register_task ~update_others:false lit_idx cl) 
          (C.lits cl))
      init_clauses;
      (* eliminate clauses *)
      ignore (do_eliminate_blocked_clauses ());

      let clause_diff =
        init_clause_num -
        (Iter.length (Env.get_active ()) + Iter.length (Env.get_passive ())) in
      CCFormat.printf "%% BCE eliminated: %d@." clause_diff;

      if Env.flex_get k_processing_kind != `PreprocessingOnly || Env.flex_get k_fp_mode then (
        if Env.flex_get k_processing_kind == `InprocessingFull then (
          Env.Ctx.lost_completeness ()
        );

        if Env.flex_get k_processing_kind == `InprocessingSat then (
          Env.flex_add k_removed_active (C.Tbl.create 256);
          Env.flex_add k_removed_passive (C.Tbl.create 256);
          Env.flex_add k_bce_sat_tracked (C.Tbl.create 256);
          
          let add_cl_sat cl =
            C.Tbl.add (Env.flex_get k_bce_sat_tracked) cl ();
            react_clause_addded cl
          in
          let remove_cl_sat cl =
            C.Tbl.remove (Env.flex_get k_bce_sat_tracked) cl;
            react_clause_removed cl
          in

          Env.ProofState.PassiveSet.clauses ()
          |> C.ClauseSet.to_iter
          |> Iter.iter (fun cl -> C.Tbl.add (Env.flex_get k_bce_sat_tracked) cl ());


          Signal.on_every Env.ProofState.PassiveSet.on_add_clause (fun cl -> 
            if C.proof_depth cl = 0 then add_cl_sat cl
          );
          Signal.on_every Env.ProofState.PassiveSet.on_remove_clause remove_cl_sat;
          Signal.on_every Env.on_forward_simplified (fun (_,state) ->
            CCOpt.iter (add_cl_sat) state);
          Signal.on_every Env.ProofState.ActiveSet.on_remove_clause remove_cl_sat;
        ) else (
          (* clauses begin their life when they are added to the passive set *)
          Signal.on_every Env.ProofState.PassiveSet.on_add_clause react_clause_addded;
          (* clauses can be calculus-removed from the active set only in DISCOUNT loop *)
          Signal.on_every Env.ProofState.ActiveSet.on_remove_clause react_clause_removed;
          (* Clauses are removed from the passive set when they are moved to active.
            In this case clause can me modified or deemed redundant by forward
            modification procedures. we react accordingly.*)
          Signal.on_every Env.on_forward_simplified (fun (c, new_state) -> 
            match new_state with
            | Some c' ->
              if not (C.equal c c') then (
                react_clause_removed c; 
                react_clause_addded c'
              )
            | _ -> react_clause_removed c; (* c is redundant *));
        );
        if not @@ Env.flex_get k_fp_mode then (
          if Env.flex_get k_processing_kind = `InprocessingFull then( 
            Env.add_clause_elimination_rule ~priority:1 "BCE" eliminate_blocked_clauses
          )else (Env.add_clause_elimination_rule ~priority:1 "BCE_SAT" eliminate_bce_sat)
        )
      ) else ( raise UnsupportedLogic ) (* clear all data structures *)
    with UnsupportedLogic ->
      Util.debugf ~section 1 "logic is unsupported" CCFun.id;
      (* releasing possibly used memory *)
      ss_idx := SymSignIdx.empty;
      clause_lock := Util.Int_map.empty;
      task_store := TaskStore.empty;
      TaskPriorityQueue.clear task_queue;
    end;
    Signal.StopListening

  let fixpoint_active = ref false
  
  let begin_fixpoint () =
    E.flex_add k_max_symbol_occ !_max_symbol_occ;

    let init_clauses =
      C.ClauseSet.to_list (Env.ProofState.ActiveSet.clauses ())
      @ C.ClauseSet.to_list (Env.ProofState.PassiveSet.clauses ())
    in
    begin try
      fixpoint_active := true;

      List.iter scan_cl_lits init_clauses;
      List.iter 
        (fun cl ->
          CCArray.iteri (fun lit_idx _ -> 
            register_task ~update_others:false lit_idx cl) 
          (C.lits cl))
      init_clauses;
      (* eliminate clauses *)
      let num_eliminated =  do_eliminate_blocked_clauses () in
      Util.debugf ~section 2"Step eliminates %d clauses" (fun k -> k num_eliminated);

      CCFormat.printf "%% BCE start fixpoint: @[%d@]@." num_eliminated;

      Signal.on Env.ProofState.PassiveSet.on_add_clause (fun c ->
        if !fixpoint_active then (react_clause_addded c; Signal.ContinueListening)
        else Signal.StopListening
      );
      Signal.on Env.ProofState.PassiveSet.on_remove_clause (fun c ->
        if !fixpoint_active then (react_clause_removed c; Signal.ContinueListening)
        else Signal.StopListening
      );

    with UnsupportedLogic ->
      Util.debugf ~section 2 "logic is unsupported" CCFun.id;
      (* releasing possibly used memory *)
      ss_idx := SymSignIdx.empty;
      clause_lock := Util.Int_map.empty;
      task_store := TaskStore.empty;
      TaskPriorityQueue.clear task_queue;
      fixpoint_active := false
    end

  let fixpoint_step () =
    let num_eliminated = do_eliminate_blocked_clauses () in
    Util.debugf ~section 1 "Step eliminates %d clauses" (fun k -> k num_eliminated);
    if num_eliminated != 0 then (
      CCFormat.printf "%% BCE fixpoint: %d@." num_eliminated
    );
    num_eliminated != 0

  let end_fixpoint () =
    ss_idx := SymSignIdx.empty;
    clause_lock := Util.Int_map.empty;
    task_store := TaskStore.empty;
    TaskPriorityQueue.clear task_queue;
    fixpoint_active := false

  let register () =
    Signal.on Env.on_start initialize_regular

  let setup ?(in_fp_mode=false) () =
    if Env.flex_get k_enabled then (
      Env.flex_add k_fp_mode in_fp_mode;
      if not (Env.flex_get Avatar.k_avatar_enabled) then (register ())
      else (
        CCFormat.printf "AVATAR is not yet compatible with BCE@."
      )
    )
end

let extension =
  let action env =
    let module E = (val env : Env.S) in
    let module BCE = Make(E) in
    E.flex_add k_enabled !_enabled;
    E.flex_add k_max_symbol_occ !_max_symbol_occ;
    E.flex_add k_check_at !_check_at;
    E.flex_add k_processing_kind !_processing_kind;    
    BCE.setup ()
  in
  { Extensions.default with Extensions.
                         name="bce";
                         prio = 40;
                         env_actions=[action];
  }

let () =
  Options.add_opts [
    "--bce", Arg.Bool ((:=) _enabled), " scan clauses for AC definitions";
    "--bce-processing-kind", Arg.Symbol (["preprocessing";"inprocessing-full";"inprocessing-sat"], (function 
      | "preprocessing" -> _processing_kind := `PreprocessingOnly
      | "inprocessing-full" -> _processing_kind := `InprocessingFull
      | "inprocessing-sat" -> _processing_kind := `InprocessingSat
      | _ -> assert false)), 
    " scan clauses for AC definitions";
    "--bce-check-every", Arg.Int ((:=) _check_at), " check BCE every n steps of saturation algorithm";
    "--bce-max-symbol-occurences", Arg.Int ((:=) _max_symbol_occ), " limit a given symbol to n occurences only";
  ]<|MERGE_RESOLUTION|>--- conflicted
+++ resolved
@@ -26,13 +26,8 @@
 module type S = sig
   module Env : Env.S
 
-<<<<<<< HEAD
   (** {6 Registration} *)
   val setup : ?in_fp_mode:bool -> unit -> unit
-=======
-  (** {5 Registration} *)
-  val setup : unit -> unit
->>>>>>> 3ca5d46a
   val begin_fixpoint : unit -> unit
   val fixpoint_step : unit -> bool
   val end_fixpoint : unit -> unit
