--- conflicted
+++ resolved
@@ -1533,12 +1533,8 @@
                                  " whenever a variable is applied to different arguments." ^
                                  " 'int' purifies whenever a variable appears applied and unapplied.";
       "--ho-eta", eta_opt, " eta-expansion/reduction";
-<<<<<<< HEAD
       "--ho-use-diff-for-neg-ext", Arg.Bool ((:=) _use_diff_for_neg_ext), " use diff constant for NegExt rule instead of fresh skolem";
-
-=======
       "--check-lambda-free", Arg.Bool ((:=) _check_lambda_free), "check whether problem belongs to lambda-free"
->>>>>>> 140abbb9
     ];
   Params.add_to_mode "ho-complete-basic" (fun () ->
       enabled_ := true;
