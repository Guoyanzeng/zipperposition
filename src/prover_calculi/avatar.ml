
(* This file is free software, part of Zipperposition. See file "license" for more details. *)

(** {1 Basic Splitting à la Avatar} *)

open Logtk
open Libzipperposition

module T = Term
module Lit = Literal
module Fmt = CCFormat

type 'a printer = Format.formatter -> 'a -> unit

let section = Util.Section.make ~parent:Const.section "avatar"
(** {2 Avatar} *)

let prof_splits = ZProf.make "avatar.split"
let prof_check = ZProf.make "avatar.check"
let prof_simp_trail = ZProf.make "avatar.simp_trail"

let stat_splits = Util.mk_stat "avatar.splits"
let stat_trail_trivial = Util.mk_stat "avatar.trivial_trail"
let stat_trail_simplify = Util.mk_stat "avatar.simplify_trail"
let stat_backward_simp_trail = Util.mk_stat "avatar.backward_simplify_trail"

(* annotate clauses that have been introduced by lemma *)
let flag_cut_introduced = SClause.new_flag()

module type S = Avatar_intf.S

let k_avatar : (module S) Flex_state.key = Flex_state.create_key ()
let k_show_lemmas : bool Flex_state.key = Flex_state.create_key()
let k_simplify_trail : bool Flex_state.key = Flex_state.create_key()
let k_back_simplify_trail : bool Flex_state.key = Flex_state.create_key()
let k_abstract_known_singletons : bool Flex_state.key = Flex_state.create_key()
let k_split_only_initial : bool Flex_state.key = Flex_state.create_key()
let k_split_only_goals : bool Flex_state.key = Flex_state.create_key()
let k_max_trail_size : int Flex_state.key = Flex_state.create_key()
let k_infer_from_components : bool Flex_state.key = Flex_state.create_key()


module Make(E : Env.S)(Sat : Sat_solver.S)
= struct
  module E = E
  module Ctx = E.Ctx
  module C = E.C
  module Solver = Sat
  module BLit = BBox.Lit

  (* union-find that maps vars to list of literals, used for splitting *)
  module UF =
    UnionFind.Make(struct
      type key = T.var
      type value = Lit.Set.t
      let equal = HVar.equal Type.equal
      let hash = HVar.hash
      let zero = Lit.Set.empty
      let merge = Lit.Set.union
    end)

  let simplify_split_ (c:C.t): C.t list option =
    let lits = C.lits c in
    (* maps each variable to a list of literals. Sets can be merged whenever
       two variables occur in the same literal.  *)
    let uf_vars =
      C.Seq.vars c
      |> T.VarSet.of_seq
      |> T.VarSet.to_list
      |> UF.create
    (* set of ground literals (each one is its own component) *)
    and cluster_ground = ref Lit.Set.empty in

    (* literals belong to either their own ground component, or to every
        sets in [uf_vars] associated to their variables *)
    Array.iter
      (fun lit ->
         let v_opt = Lit.Seq.vars lit |> Iter.head in
         begin match v_opt with
           | None -> (* ground, lit has its own component *)
             cluster_ground := Lit.Set.add lit !cluster_ground
           | Some v ->
             (* merge other variables of the literal with [v] *)
             Lit.Seq.vars lit
             |> Iter.iter
               (fun v' ->
                  (* lit is in the equiv class of [v'] *)
                  UF.add uf_vars v' (Lit.Set.singleton lit);
                  UF.union uf_vars v v');
         end)
      lits;

    (* now gather all the components as a literal list list *)
    let components = ref [] in
    Lit.Set.iter (fun lit -> components := [lit] :: !components) !cluster_ground;
    UF.iter uf_vars (fun _ comp -> components := Lit.Set.to_list comp :: !components);

    let proof =
      Proof.Step.esa
        [Proof.Parent.from @@ C.proof c] in
    let bool_guard =
      C.trail c
      |> Trail.to_list
      |> List.map Trail.Lit.neg in

    begin match !components with
      | [] -> assert (Array.length lits=0); None
      | [lits] ->
        if E.flex_get k_abstract_known_singletons then (
          let lits = Array.of_list lits in
          let bool_name = BBox.find_boolean_lit lits in
          CCOpt.iter (fun bool_lit -> 
            (* asserting Trail -> bool_name *)
            if List.for_all (fun bg -> 
                BBox.Lit.equal (BBox.Lit.neg bg) bool_lit)
               bool_guard then (
            (* ignoring tautoligies *)
            Sat.add_clause ~proof:(proof ~rule:(Proof.Rule.mk "recognize_known")) 
              (bool_lit :: bool_guard));
          ) bool_name
        );
        None
      | _::_ ->
        (* do a simplification! *)
        Util.incr_stat stat_splits;
        
        (* elements of the trail to keep *)
        let keep_trail =
          C.trail c |> Trail.filter BBox.must_be_kept
        in
        let clauses_and_names =
          List.map
            (fun lits ->
               let lits = Array.of_list lits in
               let bool_name = BBox.inject_lits lits in
               Util.debugf ~section 5 "(@[<2>inject_lits@ :lits %a@ :blit %a@])"
                 (fun k->k Literals.pp lits BBox.pp bool_name);
               (* new trail: add the new one *)
               let trail = Trail.add bool_name keep_trail in
               let c = C.create_a ~trail ~penalty:(C.penalty c) lits (proof ~rule:(Proof.Rule.mk "split")) in
               c, bool_name)
            !components
        in
        let clauses, bool_clause = List.split clauses_and_names in
        Util.debugf ~section 1 "@[split of @[%a@]@ yields @[%a@]@]"
          (fun k->k C.pp c (Util.pp_list C.pp) clauses);
        (* add boolean constraint: trail(c) => bigor_{name in clauses} name *)
        
        let bool_clause = List.append bool_clause bool_guard in
        Sat.add_clause ~proof:(proof ~rule:(Proof.Rule.mk "split")) bool_clause;
        Util.debugf ~section 1 "@[constraint clause is @[%a@]@]"
          (fun k->k BBox.pp_bclause bool_clause);
        (* return the clauses *)
        Some clauses
    end

  (* Avatar splitting *)
  let split c =
<<<<<<< HEAD
    Util.enter_prof prof_splits;

    let should_split c = 
      (not @@ Literals.is_trivial (C.lits c)) &&
      (not @@ E.flex_get k_split_only_initial || C.proof_depth c == 0) &&
      (not @@ E.flex_get k_split_only_goals || 
        CCOpt.get_or ~default:(-1) (C.distance_to_goal c) >= 0) &&
      (not @@ E.flex_get k_abstract_known_singletons ||
         Array.length (C.lits c) != 0) &&
      (E.flex_get k_abstract_known_singletons ||
         Array.length (C.lits c) > 1) &&
      (E.flex_get k_max_trail_size < 0 || 
        Trail.length (C.trail c) <= E.flex_get k_max_trail_size) in

    let res = if (should_split c) then simplify_split_ c else None in
    Util.exit_prof prof_splits;
=======
    ZProf.enter_prof prof_splits;
    let res =
      if Array.length (C.lits c) <= 1 || Literals.is_trivial (C.lits c)
      then None
      else simplify_split_ c
    in
    ZProf.exit_prof prof_splits;
>>>>>>> aab50bdf
    res

  let filter_absurd_trails_ = ref (fun _ -> true)
  let filter_absurd_trails f = filter_absurd_trails_ := f

  (* if c.lits = [], negate c.trail *)
  let check_empty c =
    if Array.length (C.lits c) = 0 && !filter_absurd_trails_ (C.trail c)
    then (
      assert (not (Trail.is_empty (C.trail c)));
      let b_clause =
        C.trail c
        |> Trail.to_list
        |> List.map Trail.Lit.neg
      in
      Util.debugf ~section 4 "@[negate trail of @[%a@] (id %d)@ with @[%a@]@]"
        (fun k->k C.pp c (C.id c) BBox.pp_bclause b_clause);
      Sat.add_clause ~proof:(C.proof_step c) b_clause;
    );
    if Array.length (C.lits c) = 0 &&
       E.flex_get k_infer_from_components && 
       Trail.length (C.trail c) = 1 then (
      let bool_lit = List.hd (Trail.to_list (C.trail c)) in
      let negate = if BBox.Lit.sign bool_lit then Lit.negate else CCFun.id in
      match BBox.as_lits bool_lit with 
      | Some lits ->
        let skolemizer = 
          Literals.vars lits
          |> List.map (fun v -> 
             (v, 0), (snd @@ Term.mk_fresh_skolem [] (HVar.ty v), 0))
          |> Subst.FO.of_list' in
        let lits' = 
          Literals.apply_subst Subst.Renaming.none skolemizer (lits,0)
          |> CCArray.to_list in
        let proof = 
          Proof.Step.inference ~rule:(Proof.Rule.mk "ground_avatar") [C.proof_parent c] in
        List.map (fun lit ->
          C.create ~penalty:(C.penalty c) ~trail:Trail.empty 
            [negate lit] proof 
        ) lits'
      | None -> []
    ) else [] (* never infers anything! *)

  (* check whether the trail is false and will remain so *)
  let trail_is_trivial_ (trail:Trail.t): bool =
    let res =
      Trail.to_seq trail
      |> Iter.find_map
        (fun lit ->
           try match Sat.valuation_level lit with
             | false, 0 -> Some lit (* false at level 0: proven false *)
             | _ -> None
           with Sat.UndecidedLit -> None)
    in
    begin match res with
      | None -> false
      | Some lit ->
        Util.incr_stat stat_trail_trivial;
        Util.debugf ~section 3 "(@[<hv2>trivial_trail@ :trail @[<hv>%a@]@ :lit `%a`@]"
          (fun k->k C.pp_trail trail BBox.pp lit);
        true
    end

  let trail_is_trivial tr =
    Sat.last_result () = Sat_solver.Sat && trail_is_trivial_ tr

  type trail_status =
    | Tr_trivial
    | Tr_simplify_into of BLit.t list * BLit.t list (* kept, removed *)
    | Tr_same

  exception Trail_is_trivial

  (* return [new_trail], [is_trivial] *)
  let simplify_opt_ (trail:Trail.t): trail_status =
    let n_simpl = ref 0 in
    try
      let trail, removed =
        Trail.to_list trail
        |> List.partition
          (fun lit ->
             try match Sat.valuation_level lit with
               | true, 0 ->
                 (* [lit] is proven true, it is therefore not necessary
                    to depend on it *)
                 incr n_simpl;
                 false
               | false, 0 ->
                 (* [lit] is proven false, the whole trail is trivial *)
                 raise Trail_is_trivial
               | _ -> true
             with Sat.UndecidedLit -> true)
      in
      if !n_simpl > 0
      then (
        assert (removed<>[]);
        Tr_simplify_into (trail, removed)
      ) else Tr_same
    with Trail_is_trivial ->
      Tr_trivial

  let simplify_opt trail = ZProf.with_prof prof_simp_trail simplify_opt_ trail

  (* simplify the trail of [c] using boolean literals that have been proven *)
  let simplify_trail_ c =
    let trail = C.trail c in
    (* remove bool literals made trivial by SAT solver *)
    begin match simplify_opt trail with
      | Tr_same
      | Tr_trivial -> SimplM.return_same c (* handled by [is_trivial] *)
      | Tr_simplify_into (new_trail, removed_trail) ->
        Util.incr_stat stat_trail_simplify;
        let new_trail = Trail.of_list new_trail in
        (* use SAT resolution proofs for tracking why the trail
           has been simplified, so that the other branches that have been
           closed can appear in the proof *)
        let proof_removed =
          List.map (CCFun.compose Sat.get_proof_of_lit Proof.Parent.from) removed_trail
        in
        let proof =
          Proof.Step.simp ~rule:(Proof.Rule.mk "simpl_trail")
            (Proof.Parent.from (C.proof c) :: proof_removed) in
        let c' =
          C.create_a ~trail:new_trail ~penalty:(C.penalty c)(C.lits c) proof
        in
        Util.debugf ~section 3
          "@[<2>clause @[%a@]@ trail-simplifies into @[%a@]@]"
          (fun k->k C.pp c C.pp c');
        SimplM.return_new c'
    end

  (* only simplify if SAT *)
  let simplify_trail c =
    if Sat.last_result () = Sat_solver.Sat
    then simplify_trail_ c
    else SimplM.return_same c

  let new_proved_lits : unit -> bool =
    let num_proved_last_ = ref 0 in
    fun () ->
      let set = Sat.all_proved () in
      let n = BLit.Set.cardinal set in
      assert (n >= !num_proved_last_);
      let yes = n > !num_proved_last_ in
      num_proved_last_ := n;
      yes


  (* subset of active clauses that have a trivial trail or simplifiable
     trail *)
  let backward_simplify_trails (_:C.t): C.ClauseSet.t =
    if Sat.last_result () = Sat_solver.Sat && new_proved_lits () then (
      E.ProofState.ActiveSet.clauses ()
      |> C.ClauseSet.to_seq
      |> Iter.filter (fun c -> not (Trail.is_empty @@ C.trail c))
      |> Iter.filter
        (fun c ->
           let ok = match simplify_opt (C.trail c) with
             | Tr_trivial | Tr_simplify_into _ -> true
             | Tr_same -> false
           in
           if ok then (
             Util.incr_stat stat_backward_simp_trail;
             Util.debugf ~section 5
               "(@[<2>backward_simplify_trail@ %a@])" (fun k->k C.pp c);
           );
           ok)
      |> C.ClauseSet.of_seq
    ) else C.ClauseSet.empty

  let skolem_count_ = ref 0

  type cut_res = {
    cut_form: Cut_form.t; (** the lemma itself *)
    cut_pos: E.C.t list; (** clauses true if lemma is true *)
    cut_lit: BLit.t; (** lit that is true if lemma is true *)
    cut_depth: int; (** if the lemma is used to prove another lemma *)
    cut_proof: Proof.Step.t; (** where does the lemma come from? *)
    cut_proof_parent: Proof.Parent.t; (** how to justify sth from the lemma *)
    cut_reason: unit CCFormat.printer option; (** Informal reason why the lemma was added *)
  }

  let cut_form c = c.cut_form
  let cut_pos c = c.cut_pos
  let cut_lit c = c.cut_lit
  let cut_depth c = c.cut_depth
  let cut_proof c = c.cut_proof
  let cut_proof_parent c = c.cut_proof_parent

  let pp_cut_res out (c:cut_res): unit =
    let pp_depth out d = if d>0  then Format.fprintf out "@ :depth %d" d in
    let pp_reason out r = Format.fprintf out "@ :reason @[%a@]" r () in
    Format.fprintf out "(@[<4>@[<hv>cut@ :form @[%a@]@ :lit @[%a@]%a]%a@])"
      (Util.pp_list E.C.pp) c.cut_pos
      BLit.pp c.cut_lit pp_depth c.cut_depth
      (Fmt.some pp_reason) c.cut_reason

  let cut_res_clauses c = Iter.of_list c.cut_pos

  (* generic mechanism for adding clause(s)
     and make a lemma out of them, including Skolemization, etc. *)
  let introduce_cut ?reason ?(penalty=1) ?(depth=0) (f:Cut_form.t) proof : cut_res =
    let box = BBox.inject_lemma f in
    let cut_proof_parent =
      let form = Cut_form.to_s_form f in
      let st =
        Statement.lemma ~proof:(Proof.Step.lemma @@ Proof.Src.internal[])
          [form]
      in
      Proof.Parent.from @@ Statement.as_proof_i st
    in
    (* positive clauses *)
    let proof_pos =
      Proof.Step.esa ~rule:(Proof.Rule.mk "cut") [cut_proof_parent]
    in
    let c_pos =
      List.map
        (fun lits ->
           C.create_a ~trail:(Trail.singleton box) ~penalty lits proof_pos)
        (Cut_form.cs f)
    in
    { cut_form=f; cut_pos=c_pos; cut_lit=box;
      cut_depth=depth; cut_proof=proof; cut_reason=reason;
      cut_proof_parent; }

  let on_input_lemma : cut_res Signal.t = Signal.create ()
  let on_lemma : cut_res Signal.t = Signal.create()

  module Lemma_tbl = BBox.Lit.Tbl

  (* map from [cut.cut_lit] to [cut] *)
  let all_lemmas_ : cut_res Lemma_tbl.t = Lemma_tbl.create 64

  let prove_lemma_handlers_ : (cut_res -> C.t list E.conversion_result) list ref = ref []

  let add_prove_lemma x = CCList.Ref.push prove_lemma_handlers_ x

  (* clauses recently pushed while trying to prove lemmas *)
  let new_clauses_from_lemmas_ : C.t list ref = ref []

  (* return the list of new lemmas *)
  let inf_new_lemmas ~full:_ () =
    let l = !new_clauses_from_lemmas_ in
    new_clauses_from_lemmas_ := [];
    l

  (* try to prove a lemma, by trying handlers one by one, or just skolemizing *)
  let prove_lemma (c:cut_res): unit =
    let default () =
      let g = cut_form c in
      (* proof step *)
      let proof =
        Proof.Step.esa [cut_proof_parent c] ~rule:(Proof.Rule.mk "cut")
      in
      let vars = Cut_form.vars g |> T.VarSet.to_list in
      Util.debugf ~section 2
        "(@[<hv2>prove_lemma@ :form %a@ :vars (@[%a@])@])"
        (fun k->k Cut_form.pp g (Util.pp_list HVar.pp) vars);
      (* map variables to skolems *)
      let subst : Subst.t =
        vars
        |> List.map
          (fun v ->
             let ty_v = HVar.ty v in
             let id = Ind_cst.make_skolem ty_v in
             Ctx.declare id ty_v;
             (v,0), (T.const ~ty:ty_v id,0))
        |> Subst.FO.of_list' ?init:None
      in
      (* for each clause, apply [subst] to it and negate its
          literals, obtaining a DNF of [¬ And_i ctx_i[case]];
          then turn DNF into CNF *)
      let renaming = Subst.Renaming.create () in
      let clauses =
        begin
          Cut_form.apply_subst renaming subst (g,0)
          |> Cut_form.cs
          |> Util.map_product
            ~f:(fun lits ->
                let lits = Array.map (fun l -> [Literal.negate l]) lits in
                Array.to_list lits)
          |> CCList.map
            (fun l ->
               let lits = Array.of_list l in
               let trail = Trail.singleton (BLit.neg @@ cut_lit c) in
               C.create_a lits proof ~trail ~penalty:1)
        end
      in
      clauses
    in
    let rec aux acc = function
      | [] -> List.rev_append (default()) acc
      | proof_handler :: tail ->
        begin match proof_handler c with
          | E.CR_drop
          | E.CR_skip -> aux acc tail
          | E.CR_return cs -> List.rev_append cs acc
          | E.CR_add cs -> aux (List.rev_append cs acc) tail
        end
    in
    (* add proof clauses to the positive clauses *)
    let cs = aux (cut_pos c) !prove_lemma_handlers_ in
    Util.debugf ~section 3
      "(@[prove_lemma@ :lemma %a@ :clauses (@[<hv>%a@])@])"
      (fun k->k Cut_form.pp (cut_form c) (Util.pp_list C.pp) cs);
    CCList.Ref.push_list new_clauses_from_lemmas_ cs

  let add_lemma (c:cut_res): unit =
    if not (Lemma_tbl.mem all_lemmas_ c.cut_lit) then (
      Util.debugf ~section 2 "(@[<2>add_lemma@ :on `[@[<hv>%a@]]`@ :lit %a@])"
        (fun k->k Cut_form.pp c.cut_form BBox.pp c.cut_lit);
      Lemma_tbl.add all_lemmas_ c.cut_lit c;
      (* start a subproof for the lemma *)
      prove_lemma c;
      Signal.send on_lemma c;
    ) else (
      (* already existing lemma *)
      Util.debugf ~section 3
        "(@[<2>add_lemma [already there]@ :on `[@[<hv>%a@]]`@])"
        (fun k->k Cut_form.pp c.cut_form);
    )

  let add_imply (l:cut_res list) (res:cut_res) (p:Proof.Step.t): unit =
    let c = res.cut_lit :: List.map (fun cut -> BLit.neg cut.cut_lit) l in
    Util.debugf ~section 3
      "(@[<2>add_imply@ :premises (@[<hv>%a@])@ :concl %a@ :proof %a@])"
      (fun k->k (Util.pp_list pp_cut_res) l pp_cut_res res Proof.Step.pp p);
    Solver.add_clause ~proof:p c;
    ()


  let lemma_seq : cut_res Iter.t =
    fun yield -> Lemma_tbl.iter (fun _ c -> yield c) all_lemmas_

  (* is this literal involved in the proof? *)
  let rec in_proof_of_ (p:Proof.t) (lit:BLit.t): bool =
    let eq_abs l1 l2 = BLit.equal (BLit.abs l1) (BLit.abs l2) in
    let in_proof_ (p:Proof.Step.t) (lit:BLit.t): bool =
      List.exists (fun parent -> in_proof_of_ (Proof.Parent.proof parent) lit) (Proof.Step.parents p)
    in
    begin match Proof.S.result p with
      | Proof.Res (_, Bool_clause.E_proof l) ->
        List.exists (eq_abs lit) l || in_proof_ (Proof.S.step p) lit
      | _ -> in_proof_ (Proof.S.step p) lit
    end

  let print_lemmas out () =
    let in_core = match Sat.get_proof_opt () with
      | None -> (fun _ -> false)
      | Some p -> in_proof_of_ p
    and pp_reason out r = Format.fprintf out "@ :reason @[%a@]" r () in
    let pp_lemma out c =
      let status = match Sat.proved_at_0 c.cut_lit with
        | _ when in_core c.cut_lit -> "in_proof"
        | None -> "unknown"
        | Some true -> "proved"
        | Some false -> "refuted"
      in
      Format.fprintf out "@[<4>@[<hv>@{<Green>*@} %s %a@]%a@]"
        status Cut_form.pp c.cut_form (Fmt.some pp_reason) c.cut_reason
    in
    let l = lemma_seq |> Iter.to_rev_list in
    Format.fprintf out "@[<v2>lemmas (%d): {@ %a@,@]}"
      (List.length l) (Util.pp_list ~sep:"" pp_lemma) l;
    ()

  let show_lemmas () = Format.printf "%a@." print_lemmas ()

  let convert_lemma st = match Statement.view st with
    | Statement.Lemma l ->
      let proof_st = Statement.proof_step st in
      let f =
        l
        |> List.map (List.map Ctx.Lit.of_form)
        |> List.map Array.of_list
        |> Cut_form.make
      in
      let proof =
        Cut_form.cs f
        |> List.map
          (fun c ->
             Proof.Parent.from @@ Proof.S.mk proof_st @@
             SClause.mk_proof_res @@ SClause.make ~trail:Trail.empty c)
        |> Proof.Step.esa ~rule:(Proof.Rule.mk "lemma")
      in
      let cut = introduce_cut ~reason:Fmt.(return "in-input") f proof in
      let all_clauses = cut_res_clauses cut |> Iter.to_rev_list in
      add_lemma cut;
      Signal.send on_input_lemma cut;
      (* interrupt here *)
      E.cr_return all_clauses
    | _ -> E.cr_skip

  let before_check_sat = Signal.create()
  let after_check_sat = Signal.create()

  (* Just check the solver *)
  let check_satisfiability ~full () =
    ZProf.enter_prof prof_check;
    Signal.send before_check_sat ();
    let res = match Sat.check ~full ()  with
      | Sat_solver.Sat ->
        Util.debug ~section 3 "SAT-solver reports \"SAT\"";
        []
      | Sat_solver.Unsat proof ->
        Util.debug ~section 1 "SAT-solver reports \"UNSAT\"";
        let proof = Proof.S.step proof in
        let c = C.create ~trail:Trail.empty ~penalty:1 [] proof in
        [c]
    in
    Signal.send after_check_sat ();
    ZProf.exit_prof prof_check;
    res

  let register ~split:do_split () =
    Util.debugf ~section:Const.section 2 "register extension Avatar (split: %B)"
      (fun k->k do_split);
    Sat.set_printer BBox.pp;
    if do_split then (
      E.add_multi_simpl_rule split;
    );
    E.add_unary_inf "avatar_check_empty" check_empty;
    E.add_generate "avatar_check_sat" check_satisfiability;
    E.add_generate "avatar.lemmas" inf_new_lemmas;
    E.add_clause_conversion convert_lemma;
    E.add_is_trivial_trail trail_is_trivial;
    if E.flex_get k_simplify_trail then (
      E.add_unary_simplify simplify_trail;
      if E.flex_get k_back_simplify_trail then (
        E.add_backward_simplify backward_simplify_trails;
      );
    );
    if E.flex_get k_show_lemmas then (
      Signal.once Signals.on_exit (fun _ -> show_lemmas ());
    );
    (* be sure there is an initial valuation *)
    ignore (Sat.check ~full:true ());
    ()
end

let get_env (module E : Env.S) : (module S) = E.flex_get k_avatar

let enabled_ = ref true
let show_lemmas_ = ref false
let simplify_trail_ = ref true
let back_simplify_trail_ = ref true
let abstract_known_singletons = ref false
let split_only_initial = ref false
let split_only_goals = ref false
let max_trail_size = ref (-1)
let infer_from_components = ref false


let extension =
  let action env =
    let module E = (val env : Env.S) in
    Util.debug 1 "create new SAT solver";
    let module Sat = Sat_solver.Make(struct end) in
    Sat.setup();
    let module A = Make(E)(Sat) in
    E.flex_add k_avatar (module A : S);
    E.flex_add k_show_lemmas !show_lemmas_;
    E.flex_add k_simplify_trail !simplify_trail_;
    E.flex_add k_back_simplify_trail !back_simplify_trail_;
    E.flex_add k_abstract_known_singletons !abstract_known_singletons;
    E.flex_add k_split_only_initial !split_only_initial;
    E.flex_add k_split_only_goals !split_only_goals;
    E.flex_add k_max_trail_size !max_trail_size;
    E.flex_add k_infer_from_components !infer_from_components;

    Util.debug 1 "enable Avatar";
    A.register ~split:!enabled_ ()
  in
  Extensions.({default with name="avatar"; env_actions=[action]})

let () =
  Params.add_opts
    [ "--avatar", Arg.Set enabled_, " enable Avatar splitting"
    ; "--no-avatar", Arg.Clear enabled_, " disable Avatar splitting"
    ; "--print-lemmas", Arg.Set show_lemmas_, " show status of Avatar lemmas"
    ; "--avatar-simp-trail", Arg.Set simplify_trail_, " simplify boolean trails in Avatar"
    ; "--no-avatar-simp-trail", Arg.Clear simplify_trail_, " do not simplify boolean trails in Avatar"
    ; "--avatar-backward-simp-trail", Arg.Set back_simplify_trail_, " backward-simplify boolean trails in Avatar"
    ; "--no-avatar-backward-simp-trail", Arg.Clear back_simplify_trail_, " do not backward-simplify boolean trails in Avatar"
    ; "--abstract-known-singletons", Arg.Bool (fun b -> abstract_known_singletons :=  b), 
      " if a clause C <- [|A1, ..., An|] cannot be split, but its component is " ^
      " C is known, then add \\neg A1 \\lor ... \\lor \\neg An \\lor [| C |] to the " ^
      " set of SAT clauses."
    ; "--split-only-initial", Arg.Bool (fun b -> split_only_initial :=  b), " split only initial clauses"
    ; "--split-only-goals", Arg.Bool (fun b -> split_only_goals :=  b), " split only clauses that interacted with goal"
    ; "--max-trail-size", Arg.Int (fun v -> max_trail_size := v), 
      " sets the limit of the trail size that a clause can have to be splittable. " ^
      " Negative value sets the limit to infinity"
    ; "--infer-from-components", Arg.Bool (fun b -> infer_from_components := b), 
      " when empty clause \bot <- A is infered, if A has only one component,
        skolemize and negate the component and add it to the proof state. "
    ];
  Params.add_to_mode "ho-complete-basic" (fun () ->
      enabled_ := false
    );
  Params.add_to_mode "ho-pragmatic" (fun () ->
      enabled_ := false
    );
  Params.add_to_mode "ho-competitive" (fun () ->
      enabled_ := false
    );
  Params.add_to_mode "fo-complete-basic" (fun () ->
      enabled_ := false
    );<|MERGE_RESOLUTION|>--- conflicted
+++ resolved
@@ -113,7 +113,7 @@
             (* asserting Trail -> bool_name *)
             if List.for_all (fun bg -> 
                 BBox.Lit.equal (BBox.Lit.neg bg) bool_lit)
-               bool_guard then (
+               bool_guard then (\
             (* ignoring tautoligies *)
             Sat.add_clause ~proof:(proof ~rule:(Proof.Rule.mk "recognize_known")) 
               (bool_lit :: bool_guard));
@@ -156,8 +156,7 @@
 
   (* Avatar splitting *)
   let split c =
-<<<<<<< HEAD
-    Util.enter_prof prof_splits;
+    ZProf.enter_prof prof_splits;
 
     let should_split c = 
       (not @@ Literals.is_trivial (C.lits c)) &&
@@ -172,16 +171,7 @@
         Trail.length (C.trail c) <= E.flex_get k_max_trail_size) in
 
     let res = if (should_split c) then simplify_split_ c else None in
-    Util.exit_prof prof_splits;
-=======
-    ZProf.enter_prof prof_splits;
-    let res =
-      if Array.length (C.lits c) <= 1 || Literals.is_trivial (C.lits c)
-      then None
-      else simplify_split_ c
-    in
     ZProf.exit_prof prof_splits;
->>>>>>> aab50bdf
     res
 
   let filter_absurd_trails_ = ref (fun _ -> true)
