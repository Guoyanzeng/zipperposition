(*
Zipperposition: a functional superposition prover for prototyping
Copyright (C) 2012 Simon Cruanes

This is free software; you can redistribute it and/or
modify it under the terms of the GNU General Public License
as published by the Free Software Foundation; either version 2
of the License, or (at your option) any later version.

This is distributed in the hope that it will be useful,
but WITHOUT ANY WARRANTY; without even the implied warranty of
MERCHANTABILITY or FITNESS FOR A PARTICULAR PURPOSE.  See the
GNU General Public License for more details.

You should have received a copy of the GNU General Public License
along with this program; if not, write to the Free Software
Foundation, Inc., 51 Franklin Street, Fifth Floor, Boston, MA
02110-1301 USA.
*)

open Basic

module T = Terms
module Utils = FoUtils

let id_subst = SubstEmpty

let is_empty = function
  | SubstEmpty -> true
  | SubstBind _ -> false

let rec eq_subst s1 s2 = match s1, s2 with
  | SubstEmpty, SubstEmpty -> true
  | SubstBind (v1, o1, t1, o1', s1'), SubstBind (v2, o2, t2, o2', s2') ->
    o1 = o2 && o1' = o2' && v1 == v2 && t1 == t2 && eq_subst s1' s2'
  | SubstBind _, SubstEmpty | SubstEmpty, SubstBind _ -> false

let rec compare_substs s1 s2 = match s1, s2 with
  | SubstEmpty, SubstEmpty -> 0
  | SubstBind (v1, o1, t1, o1', s1'), SubstBind (v2, o2, t2, o2', s2') ->
    let cmp = Utils.lexicograph_combine
      [compare o1 o2; compare o1' o2'; T.compare_term v1 v2; T.compare_term t1 t2] in
    if cmp <> 0 then cmp else compare_substs s1' s2'
  | SubstBind _, SubstEmpty -> 1
  | SubstEmpty, SubstBind _ -> -1

(** lookup variable in substitution *)
let rec lookup subst ((var,offset) as bind_var) = match subst with
  | SubstEmpty -> raise Not_found
  | SubstBind (v, o_v, t, o_t, subst') ->
    if v == var && o_v = offset then (t, o_t) else lookup subst' bind_var

(** Recursively lookup a variable in the substitution, until we get a value
    that is not a variable or that is not bound *)
let rec get_var subst (v, o_v) =
  try let (t, o_t) = lookup subst (v, o_v) in
      if T.is_var t && (t != v || o_t <> o_v)
        then get_var subst (t, o_t)
        else t, o_t (* fixpoint of lookup *)
  with Not_found -> v, o_v

(** check whether the variable is bound by the substitution *)
let is_in_subst subst bind_var =
  try ignore (lookup subst bind_var); true
  with Not_found -> false

(** Add v -> t to the substitution. Both terms have a context. Raise
    Invalid_argument if v is already bound in the same context, to another term. *)
let bind ?(recursive=true) subst ((v, _) as var_bind) (t, o_t) =
  assert (v.sort == t.sort && T.is_var v);
  let (t', o_t') = if recursive then get_var subst var_bind else var_bind in
  if t' == t && o_t' = o_t
    then subst (* compatible (absence of) bindings *)
    else if T.is_var t'
      then SubstBind (t', o_t', t, o_t, subst)  (* add binding at front *)
      else raise (Invalid_argument "Subst.bind: inconsistent binding")

(** Apply substitution to term, replacing variables by the terms they are bound to.
    The offset (term bind) is applied to variables that are not bound by subst.
    [recursive] decides whether, when [v] is replaced by [t], [subst] is
    applied to [t] recursively or not. *)
let apply_subst ?(recursive=true) subst (t, offset) =
  (* apply subst to bound term. We need to keep track of
     how many binders are on the path to the variable, because of non-DB-closed
     terms that may occur in the codomain of [subst] *)
  let rec replace binder_depth subst ((t, offset) as bound_t) =
    if T.is_ground_term t || (is_empty subst && offset = 0)
    then t (* subst(t) = t, if t ground or subst empty with no shifting *)
    else match t.term with
    | BoundVar _ -> t
<<<<<<< HEAD
    | Bind (s, t') ->
      T.mk_bind ~old:t s t.sort (replace (binder_depth+1) subst (t', offset))
=======
    | Bind (s, a_sort, t') ->
      let t'' = replace (binder_depth + 1) subst (t',offset) in
      if t' == t''
        then t
        else T.mk_bind s t.sort a_sort t''
>>>>>>> 78428993
    | Node (s, l) ->
      let l' = replace_list binder_depth subst offset l in
      if List.for_all2 (==) l l'
        then t
        else T.mk_node s t.sort l'
    | Var i ->
      (* two cases, depending on whether [t] is bound by [subst] or not *)
      (try let (t', o_t') = lookup subst bound_t in
           (* if t' contains free De Bruijn symbols, lift them by [binder_depth] *)
           let t' = if T.db_closed t'
            then t' else T.db_lift binder_depth t' in
           (* also apply [subst] to [t']? *)
           if recursive && (t' != t || o_t' <> offset)
            then (* replace also in the image of t *)
              replace binder_depth subst (t', o_t')
            else (* return image, in which variables are shifted *)
              replace binder_depth id_subst (t', o_t') 
       with Not_found -> (* variable not bound by [subst] *)
        if offset = 0
          then t  (* no shifting *)
          else T.mk_var (i+offset) t.sort) (* shift by offset *)
  (* apply subst to the list, all elements of which have the given offset *)
  and replace_list binder_depth subst offset l = match l with
  | [] -> []
  | t::l' ->
    let new_t = replace binder_depth subst (t, offset) in
    new_t :: replace_list binder_depth subst offset l'
  in
  replace 0 subst (t, offset)

(** Set of bound terms *)
module Domain = Set.Make(
  struct
    type t = term bind
    let compare (t1,o1) (t2,o2) =
      if o1 <> o2 then compare o1 o2 else T.compare_term t1 t2
  end)

(** Domain of substitution *)
let domain subst =
  let rec gather set subst = match subst with
  | SubstEmpty -> set
  | SubstBind (v, o_v, _, _, subst') ->
    gather (Domain.add (v, o_v) set) subst'
  in gather Domain.empty subst

(** Codomain (range) of substitution *)
let codomain subst =
  let rec gather set subst = match subst with
  | SubstEmpty -> set
  | SubstBind (_, _, t, o_t, subst') ->
    gather (Domain.add (t, o_t) set) subst'
  in gather Domain.empty subst

(** Check whether the substitution is a variable renaming *)
let is_renaming subst =
  let c = domain subst
  and cd = codomain subst in
  (* check that codomain is made of vars, and that domain and codomain have same size *)
  Domain.cardinal c = Domain.cardinal cd &&
  Domain.for_all (fun (v,_) -> T.is_var v) cd

let pp_substitution formatter subst = 
  (* is the binding the last one? *)
  let is_last subst = match subst with
  | SubstBind (_, _, _, _, SubstEmpty) -> true
  | SubstBind _ | SubstEmpty -> false
  in
  (* print bindings *)
  let rec pp subst = match subst with
  | SubstEmpty -> ()
  | SubstBind (v, o_v, t, o_t, subst') ->
    Format.fprintf formatter "%a[%d] → %a[%d]"
      !T.pp_term#pp v o_v !T.pp_term#pp t o_t;
    (if not (is_last subst) then Format.fprintf formatter ", ");
    pp subst'
  in
  Format.fprintf formatter "@[{";
  pp subst;
  Format.fprintf formatter "}@]"

(** Sequence of pairs of bound terms *)
let to_seq subst =
  let seq k =
    let rec iter subst = match subst with
    | SubstEmpty -> ()
    | SubstBind (v, o_v, t, o_t, subst') ->
      k ((v, o_v), (t, o_t));
      iter subst'
    in iter subst
  in Sequence.from_iter seq

let of_seq ?(recursive=true) seq =
  Sequence.fold
    (fun subst (v, t) ->
      bind ~recursive subst v t)
    id_subst seq

let to_json subst =
  let items = Sequence.map
    (fun ((v, o_v), (t, o_t)) ->
      `List [T.to_json v; `Int o_v; T.to_json v; `Int o_t])
    (to_seq subst)
  in
  `List (Sequence.to_list items)

let of_json ?(recursive=true) json =
  let l = Json.Util.to_list json in
  let seq = Sequence.map
    (fun json -> match json with
      | `List [v; `Int o_v; t; `Int o_t] ->
        let v = T.of_json v in
        let t = T.of_json t in
        ((v, o_v), (t, o_t))
      | _ -> raise (Json.Util.Type_error ("expected subst", json)))
    (Sequence.of_list l) in
  of_seq ~recursive seq<|MERGE_RESOLUTION|>--- conflicted
+++ resolved
@@ -88,16 +88,11 @@
     then t (* subst(t) = t, if t ground or subst empty with no shifting *)
     else match t.term with
     | BoundVar _ -> t
-<<<<<<< HEAD
-    | Bind (s, t') ->
-      T.mk_bind ~old:t s t.sort (replace (binder_depth+1) subst (t', offset))
-=======
     | Bind (s, a_sort, t') ->
       let t'' = replace (binder_depth + 1) subst (t',offset) in
       if t' == t''
         then t
         else T.mk_bind s t.sort a_sort t''
->>>>>>> 78428993
     | Node (s, l) ->
       let l' = replace_list binder_depth subst offset l in
       if List.for_all2 (==) l l'
