--- conflicted
+++ resolved
@@ -32,11 +32,8 @@
  * ---------------------------------------------------------------------- *)
 
 val flag_ground : int                             (** clause is ground *)
-<<<<<<< HEAD
-=======
 val flag_lemma : int                              (** clause is a lemma *)
 val flag_persistent : int                         (** clause cannot be redundant *)
->>>>>>> 78428993
 
 val set_flag : int -> hclause -> bool -> unit     (** set boolean flag *)
 val get_flag : int -> hclause -> bool             (** get value of boolean flag *)
@@ -81,12 +78,9 @@
       the prover becomes incomplete by returning [true] instead. This function takes
       ownership of the input array. *)
 
-<<<<<<< HEAD
-=======
 val adapt_proof : compact_clause proof -> compact_clause -> compact_clause proof
   (** Adapt an old proof to the new compact_clause *)
 
->>>>>>> 78428993
 val stats : unit -> (int*int*int*int*int*int) (** hashcons stats *)
 
 val descendants : hclause -> Ptset.t
