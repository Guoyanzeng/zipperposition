OASISFormat: 0.4
Name:        zipperposition
Version:     0.4-dev
Homepage:    https://github.com/c-cube/zipperposition
Authors:     Simon Cruanes
License:     BSD3
LicenseFile: LICENSE
Plugins:     META (0.3), DevFiles (0.3)
OCamlVersion: >= 4.00.1
BuildTools:  ocamlbuild
FilesAB: src/const.ml.ab
AlphaFeatures: compiled_setup_ml

Synopsis:  Superposition theorem prover, for first order logic with equality.
Description:
    Zipperposition is an experimental theorem prover based on
    superposition. It aims at being flexible and extensible while retaining
    decent performance (using indexing, for instance).

Flag "meta"
  Description:  Enable plugin for the meta-prover
  Default:      false

Library "libzipperposition"
  Path:             src/
  Pack:             true
  Modules:          ClauseQueue, Clause, Const, Extensions,
                    Literal, Literals, CompactClause, Ctx, Proof, ProofState,
                    Saturate, Selection, PFormula, Theories, AC,
                    PEnv, Params, Env, Monome, ArithLit, Signals, Multisets,
<<<<<<< HEAD
                    calculi/Superposition, calculi/Chaining, calculi/EnumTypes,
                    calculi/ArithInt
  InternalModules:  lib/LazyGraph, lib/Leftistheap,
                    lib/Vector, lib/Sequence, lib/SmallSet,
=======
                    calculi/Superposition, calculi/Chaining, calculi/EnumTypes
  InternalModules:  lib/LazyGraph, lib/SmallSet,
>>>>>>> 8a9b6ac6
                    lib/UnionFind, lib/Choice, lib/Mixtbl, lib/Signal
  BuildDepends:     containers,sequence,unix,zarith,logtk,dynlink

Library "libzipperposition_meta"
  Path:             src/meta/
  Pack:             false
  Modules:          MetaProverState
  FindlibName:      meta
  FindlibParent:    libzipperposition
  Build$:           flag(meta)
  Install$:         flag(meta)
  BuildDepends:     libzipperposition,logtk,logtk.meta


# main executable for the prover
Executable zipperposition
  Path:             src/
  Install:          true
  CompiledObject:   native
  MainIs:           zipperposition.ml
  BuildDepends:     containers,sequence,unix,logtk,logtk.parsers,dynlink,libzipperposition

Document zipperposition
  Title:                Documentation for Zipperposition
  Type:                 ocamlbuild (0.3)
  BuildTools+:          ocamldoc
  Install$:             true
  XOCamlbuildPath:      .
  XOCamlbuildLibraries: libzipperposition

Test all
  Command:      $run_tests
  TestTools:    run_tests
  Run$:         flag(tests)

Executable run_tests
  Path:             tests/
  Install:          false
  CompiledObject:   native
  MainIs:           run_tests.ml
  Build$:           flag(tests)
  BuildDepends:     containers, logtk, logtk.parsers, logtk.arbitrary,
                    libzipperposition, libzipperposition.arbitrary, qcheck

SourceRepository head
  Type: git
  Location: https://github.com/c-cube/zipperposition
  Browser: https://github.com/c-cube/zipperposition/tree/master/src<|MERGE_RESOLUTION|>--- conflicted
+++ resolved
@@ -28,16 +28,10 @@
                     Literal, Literals, CompactClause, Ctx, Proof, ProofState,
                     Saturate, Selection, PFormula, Theories, AC,
                     PEnv, Params, Env, Monome, ArithLit, Signals, Multisets,
-<<<<<<< HEAD
                     calculi/Superposition, calculi/Chaining, calculi/EnumTypes,
                     calculi/ArithInt
-  InternalModules:  lib/LazyGraph, lib/Leftistheap,
-                    lib/Vector, lib/Sequence, lib/SmallSet,
-=======
-                    calculi/Superposition, calculi/Chaining, calculi/EnumTypes
-  InternalModules:  lib/LazyGraph, lib/SmallSet,
->>>>>>> 8a9b6ac6
-                    lib/UnionFind, lib/Choice, lib/Mixtbl, lib/Signal
+  InternalModules:  lib/LazyGraph, lib/SmallSet, lib/UnionFind,
+                    lib/Choice, lib/Mixtbl, lib/Signal
   BuildDepends:     containers,sequence,unix,zarith,logtk,dynlink
 
 Library "libzipperposition_meta"
