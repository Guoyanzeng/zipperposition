--- conflicted
+++ resolved
@@ -29,15 +29,10 @@
                     Saturate, Selection, PFormula, Theories, AC,
                     PEnv, Params, Env, Monome, ArithLit, Signals, Multisets,
                     calculi/Superposition, calculi/Chaining,
-<<<<<<< HEAD
+                    calculi/EnumTypes, calculi/ArithInt, calculi/Heuristics,
                     calculi/SetChaining
-  InternalModules:  lib/LazyGraph, lib/SmallSet, lib/UnionFind, lib/Choice,
-                    lib/Mixtbl, lib/Signal
-=======
-                    calculi/EnumTypes, calculi/ArithInt, calculi/Heuristics
   InternalModules:  lib/LazyGraph, lib/SmallSet,
                     lib/UnionFind, lib/Choice, lib/Mixtbl, lib/Signal
->>>>>>> 52d67f08
   BuildDepends:     containers,sequence,unix,zarith,logtk,dynlink
 
 Library "libzipperposition_meta"
