--- conflicted
+++ resolved
@@ -4,52 +4,6 @@
 {2 API Documentation}
 
 {!modules:
-<<<<<<< HEAD
-Bencode
-Bij
-Cache
-Cnf
-Comparison
-Congruence
-DBEnv
-Dtree
-FOTerm
-FastFingerprint
-FeatureVector
-Fingerprint
-Formula
-FormulaShape
-HORewriting
-HOTerm
-Hashcons
-IArray
-Index
-Interfaces
-Lambda
-LazyGraph
-LazyList
-Multiset
-NPDtree
-Options
-Ordering
-ParseLocation
-PartialOrder
-Position
-Precedence
-PrologTerm
-Rewriting
-ScopedTerm
-Signature
-Skolem
-Sourced
-Substs
-Symbol
-Transform
-Type
-TypeInference
-Unif
-Util
-=======
 Logtk
 LogtkSymbol
 LogtkScopedTerm
@@ -97,7 +51,6 @@
 LogtkLazyList
 LogtkIArray
 LogtkLazyGraph
->>>>>>> 0bafe689
 }
 
 A description of modules can be found {{:rst/modules.html} here}.
