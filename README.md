# Zipperposition

## Short summary
Zipperposition is intended to be a superposition prover for full first order logic. The accent
is on flexibility, modularity and simplicity rather than performance, to allow
quick experimenting on automated theorem proving. It generates TSTP traces; I did
not find a free proof checker so I wrote a simple one (available on
[a github repository](https://github.com/c-cube/tstp-proof-checker "proof checker"))
that uses external provers (E and SPASS) to check each deduction step. You still
have to trust the (possibly lazy) CNF reduction steps, sadly.

Zipperposition is written in the functional and imperative language
[OCaml](http://caml.inria.fr). The name is a bad play on the words "zipper" (a
functional data structure) and "superposition" (the calculus used by the
prover), although the current implementation is written in quite an imperative style.
Superposition-based theorem proving is an active field of research, so
there is a lot of literature about it; for this implementation my main references
are:

* the chapter _paramodulation-based theorem proving_ of the _handbook of automated reasoning_,
* the paper _E: a brainiac theorem prover_ that describes the [E](http://eprover.org) prover by S.Schulz,
* the paper _Superposition with equivalence reasoning and delayed clause normal form transformation_ by H.Ganzinger and J.Stuber

**Disclaimer**: Note that the prover is currently a prototype and is
likely not correct nor complete. Please don't use it to drive your personal
nuclear power plant, nor as a trusted tool for critical applications.

## License
Some files come from [matita](http://matita.cs.unibo.it/), the TPTP
parser/lexer are from [Darwin](http://combination.cs.uiowa.edu/Darwin/), some
datastructures are from [Jean-Christophe Filliâtre](http://www.lri.fr/~filliatr/software.en.html/)
(Hashcons, Leftistheap, Ptmap). Since all of them are under GPL, the present software is also
under GPLv2.

A copy of the GPLv2 is attached to the project, in the file LICENSE.

## Build
<<<<<<< HEAD
You will need OCaml >= 3.12 or higher with ocamlbuild and the standard
library.

=======

You will need OCaml >= 3.12 or higher with ocamlbuild and the standard
library.
Required libraries are `datalog>=0.3`, `yojson`, `camlzip` and `sequence>=0.3.2`.
You can install  them with [opam](http://opam.ocamlpro.com/) by typing:

    $ opam install datalog yojson sequence camlzip

Then, type in a terminal located in the root directory of the project:

>>>>>>> 78428993
    $ make

It should build the project files (using ocamlbuild).
The executable is `zipperposition.native`. If you want to install the prover
in your global path, type:

    $ make install

or, if you want to change the installation directory (default is `/usr/bin/`), type:

    $ make INSTALLDIR=/foo/bar/ install

## Use

Typical usage:

    $ zipperposition -help
    $ zipperposition problem_file [options]
    $ zipperposition problem_file -calculus [delayed|superposition]

to run the prover. Help is available with the option *-help*. The prover
accepts CNF and FOF files for both calculi `-calculus superposition` and
`-calculus delayed` (where reduction to CNF is done during the saturation
process). The prover now embeds its own (simple) reduction to CNF algorithm
for the former case.

For instance,

    $ zipperposition pelletier_problems/pb47.p -calculus delayed -ord kbo -progress -timeout 30
<|MERGE_RESOLUTION|>--- conflicted
+++ resolved
@@ -35,22 +35,20 @@
 A copy of the GPLv2 is attached to the project, in the file LICENSE.
 
 ## Build
-<<<<<<< HEAD
-You will need OCaml >= 3.12 or higher with ocamlbuild and the standard
-library.
-
-=======
 
 You will need OCaml >= 3.12 or higher with ocamlbuild and the standard
 library.
-Required libraries are `datalog>=0.3`, `yojson`, `camlzip` and `sequence>=0.3.2`.
+Required libraries are `datalog>=0.3`, `yojson` and `camlzip`.
 You can install  them with [opam](http://opam.ocamlpro.com/) by typing:
 
-    $ opam install datalog yojson sequence camlzip
+    $ opam install datalog yojson camlzip
+
+Submodules are also used:
+
+    $ git submodule update --init
 
 Then, type in a terminal located in the root directory of the project:
 
->>>>>>> 78428993
     $ make
 
 It should build the project files (using ocamlbuild).
@@ -80,3 +78,10 @@
 For instance,
 
     $ zipperposition pelletier_problems/pb47.p -calculus delayed -ord kbo -progress -timeout 30
+
+## Knowledge Base
+
+Zipperposition now uses a `Knowledge Base` that contains information about theories,
+lemmas, rewriting systems, etc. By default it tries to access `$PWD/kb`, and loads
+the theory file `builtin.theory` (written in a human-readable syntax). If you
+wish to deactivate this feature, use `-no-theories` or `-kb /dev/null`.